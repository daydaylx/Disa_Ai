--- conflicted
+++ resolved
@@ -1,15 +1,5 @@
 # Node
 node_modules/
-<<<<<<< HEAD
-package-lock.json
-npm-debug.log*
-yarn-error.log*
-pnpm-debug.log*
-.DS_Store
-
-# Vite
-=======
->>>>>>> d713bda8
 dist/
 .vite/
 .pnpm-store/
@@ -17,29 +7,6 @@
 .DS_Store
 
 # Env
-<<<<<<< HEAD
-.env
-.env.*
-!.env.example
-test-results/
-test-artifacts/
-*.log
-
-# allow npm lockfile for CI
-!package-lock.json
-
-# ignore editor backup files
-*.bak
-
-# allow npm lockfile for CI
-!package-lock.json
-
-# ignore editor backup files
-*.bak
-
-.gemini/
-gha-creds-*.json
-=======
 .env.local
 .env.*.local
 
@@ -56,5 +23,4 @@
 
 # Misc backups
 *.bak
-*.bak.*
->>>>>>> d713bda8
+*.bak.*