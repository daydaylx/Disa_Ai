{
<<<<<<< HEAD
  "buildId": "v1.0.0-bbf06f1",
  "buildTime": "2025-11-20T12:26:12.127Z",
  "gitSha": "bbf06f1158d01ae55d981312d68338639f2de122",
  "gitBranch": "HEAD",
=======
  "buildId": "v1.0.0-4b01f02",
  "buildTime": "2025-11-20T12:53:34.872Z",
  "gitSha": "4b01f0233c78d5fa1680e6e6bfbcca0047064678",
  "gitBranch": "claude/fix-code-formatting-017yrkaLsa1CQcEZTMB5FJBQ",
>>>>>>> d4fabc32
  "version": "1.0.0"
}<|MERGE_RESOLUTION|>--- conflicted
+++ resolved
@@ -1,14 +1,7 @@
 {
-<<<<<<< HEAD
-  "buildId": "v1.0.0-bbf06f1",
-  "buildTime": "2025-11-20T12:26:12.127Z",
-  "gitSha": "bbf06f1158d01ae55d981312d68338639f2de122",
-  "gitBranch": "HEAD",
-=======
   "buildId": "v1.0.0-4b01f02",
   "buildTime": "2025-11-20T12:53:34.872Z",
   "gitSha": "4b01f0233c78d5fa1680e6e6bfbcca0047064678",
   "gitBranch": "claude/fix-code-formatting-017yrkaLsa1CQcEZTMB5FJBQ",
->>>>>>> d4fabc32
   "version": "1.0.0"
 }