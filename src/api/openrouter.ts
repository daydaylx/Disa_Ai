import {
  buildOpenRouterUrl,
  DEFAULT_OPENROUTER_BASE_URL,
  OPENROUTER_CHAT_PATH,
  OPENROUTER_MODELS_PATH,
} from "../../shared/openrouter";
import { getEnvConfigSafe } from "../config/env";
import { mapError } from "../lib/errors";
import { fetchJson } from "../lib/http";
import { chatConcurrency } from "../lib/net/concurrency";
<<<<<<< HEAD
import { fetchWithTimeoutAndRetry } from "../lib/net/fetchTimeout";
import { hasApiKey, readApiKey } from "../lib/openrouter/key";
=======
import { readApiKey } from "../lib/openrouter/key";
>>>>>>> 52d6029b
import type { ChatMessage } from "../types/chat";
import { chatOnceViaProxy, chatStreamViaProxy } from "./proxyClient";

const MODEL_KEY = "disa_model";

const { chatEndpoint: ENDPOINT, modelsEndpoint: MODELS_ENDPOINT } = (() => {
  const base = getEnvConfigSafe().VITE_OPENROUTER_BASE_URL || DEFAULT_OPENROUTER_BASE_URL;
  return {
    chatEndpoint: buildOpenRouterUrl(base, OPENROUTER_CHAT_PATH),
    modelsEndpoint: buildOpenRouterUrl(base, OPENROUTER_MODELS_PATH),
  } as const;
})();

function isTestEnv(): boolean {
  const viaImportMeta = (() => {
    try {
      return Boolean((import.meta as any).vitest);
    } catch {
      return false;
    }
  })();
  const viaProcess = (() => {
    try {
      const g = globalThis as any;
      return Boolean(g?.process?.env?.VITEST);
    } catch {
      return false;
    }
  })();
  return viaImportMeta || viaProcess;
}

function getHeaders() {
  const apiKey = readApiKey(); // Only use secure keyStore, no localStorage fallback

  // SECURITY: In test environment, require valid API key (no hardcoded fallbacks)
  // Tests should use mocked fetch instead of real API calls
  if (!apiKey) {
    if (isTestEnv()) {
      throw mapError(new Error("NO_API_KEY_IN_TESTS"));
    }
    throw mapError(new Error("NO_API_KEY"));
  }
  const referer = (() => {
    try {
      return location.origin;
    } catch {
      return "http://localhost";
    }
  })();
  return {
    Authorization: `Bearer ${apiKey}`,
    "Content-Type": "application/json",
    "HTTP-Referer": referer,
    "X-Title": "Disa AI",
  } satisfies Record<string, string>;
}

export function getModelFallback() {
  try {
    // Model selection is non-sensitive, localStorage is acceptable here
    return (
      localStorage.getItem(MODEL_KEY) ||
      "cognitivecomputations/dolphin-mistral-24b-venice-edition:free"
    );
  } catch {
    return "cognitivecomputations/dolphin-mistral-24b-venice-edition:free";
  }
}

<<<<<<< HEAD
/**
 * Direct call to OpenRouter API (requires user API key)
 */
async function chatOnceDirect(
=======
// Proxy function that forwards to Cloudflare Worker
export async function chatStreamProxy(
  messages: ChatMessage[],
  onDelta: (
    textDelta: string,
    messageData?: { id?: string; role?: string; timestamp?: number; model?: string },
  ) => void,
  opts?: {
    model?: string;
    params?: ChatRequestTuning;
    signal?: AbortSignal;
    onStart?: () => void;
    onDone?: (full: string) => void;
    requestKey?: string;
  },
) {
  const key = opts?.requestKey ?? "chat-stream-proxy";

  return new Promise<void>((resolve, reject) => {
    const encoder = new TextEncoder();
    const decoder = new TextDecoder();
    let buffer = "";
    let full = "";
    let started = false;

    const controller = new AbortController();
    const signal = opts?.signal
      ? AbortSignal.any([opts.signal, controller.signal])
      : controller.signal;

    const fetchData = async () => {
      try {
        const response = await fetch("/api/chat", {
          method: "POST",
          headers: {
            "Content-Type": "application/json",
          },
          body: JSON.stringify({
            messages,
            model: opts?.model,
            temperature: opts?.params?.temperature,
            max_tokens: opts?.params?.max_tokens,
            top_p: opts?.params?.top_p,
            presence_penalty: opts?.params?.presence_penalty,
          }),
          signal,
        });

        if (!response.ok) {
          const errorData = await response.json().catch(() => ({}));
          throw new Error(errorData.error || `HTTP ${response.status}: ${response.statusText}`);
        }

        const reader = response.body?.getReader();
        if (!reader) {
          throw new Error("No response body from chat service");
        }

        try {
          while (true) {
            const { value, done } = await reader.read();
            if (done) break;

            buffer += decoder.decode(value, { stream: true });
            let idx: number;
            while ((idx = buffer.indexOf("\n")) >= 0) {
              const line = buffer.slice(0, idx).trim();
              buffer = buffer.slice(idx + 1);
              if (!line || line.startsWith(":")) continue;

              const payload = line.startsWith("data:") ? line.slice(5).trim() : line;
              if (/^OPENROUTER\b/i.test(payload)) continue;

              if (payload === "[DONE]") {
                opts?.onDone?.(full);
                resolve();
                return;
              }

              if (payload.startsWith("{")) {
                try {
                  const json = JSON.parse(payload);
                  if (json?.error) {
                    throw new Error(json.error?.message || "Unbekannter API-Fehler");
                  }
                  const delta = json?.choices?.[0]?.delta?.content ?? "";
                  const messageData = json?.choices?.[0]?.message;
                  if (!started) {
                    started = true;
                    opts?.onStart?.();
                  }
                  if (delta || messageData) {
                    onDelta(delta, messageData);
                    full += delta;
                  }
                } catch (err) {
                  console.warn("Failed to parse SSE chunk:", err);
                }
              }
            }
          }
          opts?.onDone?.(full);
          resolve();
        } finally {
          reader.releaseLock();
        }
      } catch (error) {
        reject(error);
      }
    };

    // Use void to suppress linting error for floating promise
    void fetchData();
  });
}

export async function chatOnce(
>>>>>>> 52d6029b
  messages: ChatMessage[],
  opts?: { model?: string; signal?: AbortSignal; requestKey?: string },
) {
  const key = opts?.requestKey ?? "chat-once";
  return chatConcurrency.startRequest(key, async (signal) => {
    const combinedSignal = opts?.signal ? combineSignals([opts.signal, signal]) : signal;
    try {
      const headers = getHeaders();
      const model = opts?.model ?? getModelFallback();
      const body = { model, messages, stream: false };
      const data = await fetchJson(ENDPOINT, {
        method: "POST",
        headers,
        body,
        timeoutMs: 30000,
        retries: 2,
        signal: combinedSignal,
      });

      const text = data?.choices?.[0]?.message?.content ?? "";
      return { text, raw: data };
    } catch (error) {
      throw mapError(error);
    }
  });
}

/**
 * Chat once - auto-routes to proxy or direct based on API key presence
 * No API key needed when using proxy mode
 */
export async function chatOnce(
  messages: ChatMessage[],
  opts?: { model?: string; signal?: AbortSignal; requestKey?: string },
) {
  // AUTO-ROUTING: Use proxy if no user API key, otherwise direct
  if (!hasApiKey()) {
    return chatOnceViaProxy(messages, {
      model: opts?.model,
      signal: opts?.signal,
    });
  }

  return chatOnceDirect(messages, opts);
}

type ChatRequestTuning = {
  temperature?: number;
  top_p?: number;
  presence_penalty?: number;
  max_tokens?: number;
};

<<<<<<< HEAD
/**
 * Direct streaming call to OpenRouter API (requires user API key)
 */
async function chatStreamDirect(
  messages: ChatMessage[],
  onDelta: (
    textDelta: string,
    messageData?: { id?: string; role?: string; timestamp?: number; model?: string },
  ) => void,
  opts?: {
    model?: string;
    params?: ChatRequestTuning;
    signal?: AbortSignal;
    onStart?: () => void;
    onDone?: (full: string) => void;
    requestKey?: string;
  },
) {
  const key = opts?.requestKey ?? "chat-stream";
  return chatConcurrency.startRequest(key, async (signal) => {
    const combinedSignal = opts?.signal ? combineSignals([opts.signal, signal]) : signal;
    try {
      const headers = getHeaders();
      const model = opts?.model ?? getModelFallback();
      const payload: Record<string, unknown> = {
        model,
        messages,
        stream: true,
      };

      if (opts?.params) {
        for (const [key, value] of Object.entries(opts.params)) {
          if (value !== undefined) {
            payload[key] = value;
          }
        }
      }
      const res = await fetchWithTimeoutAndRetry(ENDPOINT, {
        timeoutMs: 45000,
        signal: combinedSignal,
        maxRetries: 1,
        retryDelayMs: 2000,
        fetchOptions: {
          method: "POST",
          headers,
          body: JSON.stringify(payload),
        },
      });

      if (!res.ok) {
        throw mapError(res);
      }

      const reader = res.body?.getReader();
      if (!reader) return;

      const decoder = new TextDecoder();
      let buffer = "";
      let started = false;
      let full = "";

      try {
        while (true) {
          const { value, done } = await reader.read();
          if (done) break;

          buffer += decoder.decode(value, { stream: true });
          let idx: number;
          while ((idx = buffer.indexOf("\n")) >= 0) {
            const line = buffer.slice(0, idx).trim();
            buffer = buffer.slice(idx + 1);
            if (!line || line.startsWith(":")) continue;

            const payload = line.startsWith("data:") ? line.slice(5).trim() : line;
            if (/^OPENROUTER\b/i.test(payload)) continue;

            if (payload === "[DONE]") {
              opts?.onDone?.(full);
              return;
            }

            if (payload.startsWith("{")) {
              try {
                const json = JSON.parse(payload);
                if (json?.error) {
                  throw new Error(json.error?.message || "Unbekannter API-Fehler");
                }
                const delta = json?.choices?.[0]?.delta?.content ?? "";
                const messageData = json?.choices?.[0]?.message;
                if (!started) {
                  started = true;
                  opts?.onStart?.();
                }
                if (delta || messageData) {
                  onDelta(delta, messageData);
                  full += delta;
                }
              } catch (err) {
                throw mapError(err);
              }
            }
          }
        }
        opts?.onDone?.(full);
      } finally {
        reader.releaseLock();
        res.body?.cancel().catch(() => {});
      }
    } catch (error) {
      throw mapError(error);
    }
  });
}
=======
// Use the proxy function instead of direct OpenRouter call
export { chatStreamProxy as chatStream };
>>>>>>> 52d6029b

/**
 * Chat stream - auto-routes to proxy or direct based on API key presence
 * No API key needed when using proxy mode
 */
export async function chatStream(
  messages: ChatMessage[],
  onDelta: (
    textDelta: string,
    messageData?: { id?: string; role?: string; timestamp?: number; model?: string },
  ) => void,
  opts?: {
    model?: string;
    params?: ChatRequestTuning;
    signal?: AbortSignal;
    onStart?: () => void;
    onDone?: (full: string) => void;
    requestKey?: string;
  },
) {
  // AUTO-ROUTING: Use proxy if no user API key, otherwise direct
  if (!hasApiKey()) {
    return chatStreamViaProxy(messages, onDelta, {
      model: opts?.model,
      params: opts?.params,
      signal: opts?.signal,
      onStart: opts?.onStart,
      onDone: opts?.onDone,
    });
  }

  return chatStreamDirect(messages, onDelta, opts);
}

/**
 * Check API connectivity by fetching the models endpoint
 * @param opts - Optional timeout and signal configuration
 * @returns Promise that resolves if API is reachable, rejects otherwise
 */
export async function checkApiHealth(opts?: {
  timeoutMs?: number;
  signal?: AbortSignal;
}): Promise<void> {
  const timeoutMs = opts?.timeoutMs ?? 3000;

  try {
    await fetchJson(MODELS_ENDPOINT, {
      method: "GET",
      headers: {
        "Content-Type": "application/json",
      },
      timeoutMs,
      retries: 0,
      signal: opts?.signal,
    });
  } catch (error) {
    throw mapError(error);
  }
}

function combineSignals(signals: AbortSignal[]): AbortSignal {
  // Use native AbortSignal.any() to avoid race conditions
  // Available in Node.js v20.7.0+ and modern browsers
  if ("any" in AbortSignal && typeof AbortSignal.any === "function") {
    return AbortSignal.any(signals);
  }

  // Fallback for older environments with race condition protection
  const controller = new AbortController();
  let aborted = false;
  const cleanup: (() => void)[] = [];

  // Check if already aborted before setting up listeners
  for (const signal of signals) {
    if (signal.aborted) {
      controller.abort();
      return controller.signal;
    }
  }

  // Set up listeners with race condition protection
  const abortHandler = () => {
    if (aborted) return; // Prevent double abort
    aborted = true;

    // Clean up all listeners
    cleanup.forEach((fn) => {
      try {
        fn();
      } catch {
        // Ignore cleanup errors
      }
    });

    controller.abort();
  };

  for (const signal of signals) {
    // Double-check in case signal was aborted between checks
    if (signal.aborted) {
      abortHandler();
      return controller.signal;
    }

    signal.addEventListener("abort", abortHandler, { once: true });
    cleanup.push(() => signal.removeEventListener("abort", abortHandler));
  }

  return controller.signal;
}<|MERGE_RESOLUTION|>--- conflicted
+++ resolved
@@ -8,12 +8,8 @@
 import { mapError } from "../lib/errors";
 import { fetchJson } from "../lib/http";
 import { chatConcurrency } from "../lib/net/concurrency";
-<<<<<<< HEAD
 import { fetchWithTimeoutAndRetry } from "../lib/net/fetchTimeout";
 import { hasApiKey, readApiKey } from "../lib/openrouter/key";
-=======
-import { readApiKey } from "../lib/openrouter/key";
->>>>>>> 52d6029b
 import type { ChatMessage } from "../types/chat";
 import { chatOnceViaProxy, chatStreamViaProxy } from "./proxyClient";
 
@@ -84,130 +80,10 @@
   }
 }
 
-<<<<<<< HEAD
 /**
  * Direct call to OpenRouter API (requires user API key)
  */
 async function chatOnceDirect(
-=======
-// Proxy function that forwards to Cloudflare Worker
-export async function chatStreamProxy(
-  messages: ChatMessage[],
-  onDelta: (
-    textDelta: string,
-    messageData?: { id?: string; role?: string; timestamp?: number; model?: string },
-  ) => void,
-  opts?: {
-    model?: string;
-    params?: ChatRequestTuning;
-    signal?: AbortSignal;
-    onStart?: () => void;
-    onDone?: (full: string) => void;
-    requestKey?: string;
-  },
-) {
-  const key = opts?.requestKey ?? "chat-stream-proxy";
-
-  return new Promise<void>((resolve, reject) => {
-    const encoder = new TextEncoder();
-    const decoder = new TextDecoder();
-    let buffer = "";
-    let full = "";
-    let started = false;
-
-    const controller = new AbortController();
-    const signal = opts?.signal
-      ? AbortSignal.any([opts.signal, controller.signal])
-      : controller.signal;
-
-    const fetchData = async () => {
-      try {
-        const response = await fetch("/api/chat", {
-          method: "POST",
-          headers: {
-            "Content-Type": "application/json",
-          },
-          body: JSON.stringify({
-            messages,
-            model: opts?.model,
-            temperature: opts?.params?.temperature,
-            max_tokens: opts?.params?.max_tokens,
-            top_p: opts?.params?.top_p,
-            presence_penalty: opts?.params?.presence_penalty,
-          }),
-          signal,
-        });
-
-        if (!response.ok) {
-          const errorData = await response.json().catch(() => ({}));
-          throw new Error(errorData.error || `HTTP ${response.status}: ${response.statusText}`);
-        }
-
-        const reader = response.body?.getReader();
-        if (!reader) {
-          throw new Error("No response body from chat service");
-        }
-
-        try {
-          while (true) {
-            const { value, done } = await reader.read();
-            if (done) break;
-
-            buffer += decoder.decode(value, { stream: true });
-            let idx: number;
-            while ((idx = buffer.indexOf("\n")) >= 0) {
-              const line = buffer.slice(0, idx).trim();
-              buffer = buffer.slice(idx + 1);
-              if (!line || line.startsWith(":")) continue;
-
-              const payload = line.startsWith("data:") ? line.slice(5).trim() : line;
-              if (/^OPENROUTER\b/i.test(payload)) continue;
-
-              if (payload === "[DONE]") {
-                opts?.onDone?.(full);
-                resolve();
-                return;
-              }
-
-              if (payload.startsWith("{")) {
-                try {
-                  const json = JSON.parse(payload);
-                  if (json?.error) {
-                    throw new Error(json.error?.message || "Unbekannter API-Fehler");
-                  }
-                  const delta = json?.choices?.[0]?.delta?.content ?? "";
-                  const messageData = json?.choices?.[0]?.message;
-                  if (!started) {
-                    started = true;
-                    opts?.onStart?.();
-                  }
-                  if (delta || messageData) {
-                    onDelta(delta, messageData);
-                    full += delta;
-                  }
-                } catch (err) {
-                  console.warn("Failed to parse SSE chunk:", err);
-                }
-              }
-            }
-          }
-          opts?.onDone?.(full);
-          resolve();
-        } finally {
-          reader.releaseLock();
-        }
-      } catch (error) {
-        reject(error);
-      }
-    };
-
-    // Use void to suppress linting error for floating promise
-    void fetchData();
-  });
-}
-
-export async function chatOnce(
->>>>>>> 52d6029b
   messages: ChatMessage[],
   opts?: { model?: string; signal?: AbortSignal; requestKey?: string },
 ) {
@@ -261,7 +137,6 @@
   max_tokens?: number;
 };
 
-<<<<<<< HEAD
 /**
  * Direct streaming call to OpenRouter API (requires user API key)
  */
@@ -375,10 +250,6 @@
     }
   });
 }
-=======
-// Use the proxy function instead of direct OpenRouter call
-export { chatStreamProxy as chatStream };
->>>>>>> 52d6029b
 
 /**
  * Chat stream - auto-routes to proxy or direct based on API key presence
