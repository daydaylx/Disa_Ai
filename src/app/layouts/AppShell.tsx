import { type ReactNode, useMemo, useState } from "react";
import { useLocation } from "react-router-dom";

import { BuildInfo } from "../../components/BuildInfo";
import { NavigationDrawer } from "../../components/layout/NavigationDrawer";
import { NetworkBanner } from "../../components/NetworkBanner";
import { PWADebugInfo } from "../../components/pwa/PWADebugInfo";
import { PWAInstallPrompt } from "../../components/pwa/PWAInstallPrompt";
import { isNavItemActive, PRIMARY_NAV_ITEMS } from "../../config/navigation";
import { Menu } from "../../lib/icons";

interface AppShellProps {
  children: ReactNode;
}

interface AppShellLayoutProps {
  children: ReactNode;
  location: ReturnType<typeof useLocation>;
}

export function AppShell({ children }: AppShellProps) {
  const location = useLocation();
  return <AppShellLayout location={location}>{children}</AppShellLayout>;
}

function AppShellLayout({ children, location }: AppShellLayoutProps) {
  const [isDrawerOpen, setIsDrawerOpen] = useState(false);

  const { pageTitle, pageDescription } = useMemo(() => {
    const activeItem = PRIMARY_NAV_ITEMS.find((item) => isNavItemActive(item, location.pathname));
    if (activeItem) {
      return {
        pageTitle: activeItem.label,
        pageDescription: activeItem.description,
      };
    }

    const secondaryMap = [
      { pattern: /^\/more/, title: "Mehr", description: "Shortcuts, Support & Rechtliches" },
      { pattern: /^\/impressum/, title: "Impressum", description: "Verantwortlich für Inhalte" },
      {
        pattern: /^\/datenschutz/,
        title: "Datenschutz",
        description: "Informationen zur Verarbeitung",
      },
    ];

    const fallback = secondaryMap.find((entry) => entry.pattern.test(location.pathname));
    if (fallback) {
      return {
        pageTitle: fallback.title,
        pageDescription: fallback.description,
      };
    }

    return {
      pageTitle: "Studio",
      pageDescription: "Dashboard & Schnellstart",
    };
  }, [location.pathname]);

  return (
    <div className="relative min-h-screen bg-[var(--bg0)] text-text-primary">
      <div className="pointer-events-none absolute inset-0 -z-10 bg-[var(--bg0)]" />
      <div
        className="relative flex min-h-screen flex-col"
        style={{
          paddingTop: "var(--safe-top)",
          paddingBottom: "var(--safe-bottom)",
          paddingLeft: "var(--safe-left)",
          paddingRight: "var(--safe-right)",
        }}
      >
        <a
          href="#main"
          className="sr-only focus:not-sr-only focus:absolute focus:left-4 focus:top-4 focus:z-skip-link focus:rounded focus:bg-accent focus:px-6 focus:py-4 focus:text-white focus:font-medium focus:shadow-lg focus:outline-none focus:ring-2 focus:ring-white focus:ring-offset-2 focus:ring-offset-accent tap-target min-h-[44px] min-w-[44px] flex items-center justify-center"
        >
          Zum Hauptinhalt springen
        </a>

        {/* Header */}
        <header className="sticky top-0 z-20 border-b border-white/10 bg-[var(--glass-surface)]/70 backdrop-blur-xl">
          <div className="mx-auto flex w-full max-w-4xl items-center justify-between gap-4 px-4 py-4">
            <div className="min-w-0 space-y-1">
              <p className="text-[11px] font-semibold uppercase tracking-[0.2em] text-[var(--text-muted)]">
                Disa AI
              </p>
              <div>
                <h1 className="text-2xl font-semibold text-[var(--text-primary)]">{pageTitle}</h1>
                {pageDescription && (
                  <p className="text-sm text-[var(--text-secondary)]">{pageDescription}</p>
                )}
              </div>
            </div>
            <button
<<<<<<< HEAD
              onClick={handleMoreNavigation}
              className="flex min-h-[44px] min-w-[44px] items-center justify-center rounded-xl border border-white/10 bg-white/5 px-4 text-sm font-medium text-[var(--text-primary)] shadow-sm"
              aria-label="Mehr anzeigen"
=======
              onClick={() => setIsDrawerOpen(true)}
              className="flex min-h-[44px] min-w-[44px] items-center justify-center rounded-2xl border border-[var(--glass-border-soft)] bg-[var(--surface)] text-[var(--text-secondary)] shadow-[var(--shadow-sm)] transition-colors hover:bg-[var(--surface-soft)] hover:text-[var(--text-primary)]"
              aria-label="Menü öffnen"
              aria-expanded={isDrawerOpen}
>>>>>>> 618b2fe2
            >
              <Menu className="h-5 w-5" />
            </button>
          </div>
        </header>

        <main
          id="main"
          role="main"
          data-testid="app-main"
          key={location.pathname}
          className="relative flex flex-1 flex-col overflow-hidden"
        >
          <div className="mx-auto flex h-full w-full max-w-5xl flex-1 flex-col overflow-y-auto px-4 py-6 sm:px-6">
            <div className="page-stack flex flex-1 flex-col gap-6">{children}</div>

            <footer className="mt-10 flex flex-wrap items-center justify-between gap-2 rounded-xl border border-white/10 bg-white/5 px-4 py-3 text-[11px] text-text-muted">
              <span>Disa AI · Build</span>
              <BuildInfo />
            </footer>
          </div>
        </main>

        <NetworkBanner />
        {location.pathname === "/" && <PWAInstallPrompt />}
        {process.env.NODE_ENV === "development" && <PWADebugInfo />}
      </div>

      {/* Navigation Drawer */}
      <NavigationDrawer isOpen={isDrawerOpen} onClose={() => setIsDrawerOpen(false)} />
    </div>
  );
}<|MERGE_RESOLUTION|>--- conflicted
+++ resolved
@@ -93,16 +93,10 @@
               </div>
             </div>
             <button
-<<<<<<< HEAD
-              onClick={handleMoreNavigation}
-              className="flex min-h-[44px] min-w-[44px] items-center justify-center rounded-xl border border-white/10 bg-white/5 px-4 text-sm font-medium text-[var(--text-primary)] shadow-sm"
-              aria-label="Mehr anzeigen"
-=======
               onClick={() => setIsDrawerOpen(true)}
-              className="flex min-h-[44px] min-w-[44px] items-center justify-center rounded-2xl border border-[var(--glass-border-soft)] bg-[var(--surface)] text-[var(--text-secondary)] shadow-[var(--shadow-sm)] transition-colors hover:bg-[var(--surface-soft)] hover:text-[var(--text-primary)]"
+              className="flex min-h-[44px] min-w-[44px] items-center justify-center rounded-xl border border-white/10 bg-white/5 text-[var(--text-primary)] shadow-sm transition-colors hover:bg-white/10"
               aria-label="Menü öffnen"
               aria-expanded={isDrawerOpen}
->>>>>>> 618b2fe2
             >
               <Menu className="h-5 w-5" />
             </button>
