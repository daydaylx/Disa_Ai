--- conflicted
+++ resolved
@@ -105,10 +105,6 @@
               <MobileBackButton />
               <div className="flex items-center gap-2 truncate">
                 <BrandWordmark className="text-sm lg:hidden" />
-<<<<<<< HEAD
-                <span className="text-sm font-semibold text-ink-primary truncate">{pageTitle}</span>
-              </div>
-=======
                 {!isChatMode && (
                   <span className="text-sm font-semibold text-ink-primary truncate">
                     {pageTitle}
@@ -116,7 +112,6 @@
                 )}
               </div>
               {/* Only show Quickstarts/Feedback on non-chat pages */}
->>>>>>> 5774a588
               {!isChatMode && (
                 <div className="ml-auto flex items-center gap-2">
                   <Link
