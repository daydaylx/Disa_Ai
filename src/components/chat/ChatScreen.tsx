import { useMemo, useState } from "react";

import { MaterialCard } from "@/ui";

import type { ChatMessageType } from "../../types/chatMessage";
import { ChatComposer } from "./ChatComposer";
import { ChatLiveRegion } from "./ChatLiveRegion";
import { VirtualizedMessageList } from "./VirtualizedMessageList";

interface ChatScreenProps {
  messages: ChatMessageType[];
  onSend: (value: string) => void;
  onRetry?: (messageId: string) => void;
  onCopy?: (content: string) => void;
  isLoading?: boolean;
}

export function ChatScreen({ messages, onSend, onRetry, onCopy, isLoading }: ChatScreenProps) {
  const [input, setInput] = useState("");

  const lastAssistantChunk = useMemo(() => {
    const reversed = [...messages].reverse();
    const last = reversed.find((m) => m.role === "assistant" && m.content.trim());
    return last?.content ?? null;
  }, [messages]);

  return (
<<<<<<< HEAD
    <div className="flex h-full flex-1 flex-col gap-4">
      <MaterialCard className="flex-1 overflow-hidden">
=======
    <div className="flex h-full max-h-[100dvh] flex-1 flex-col gap-4 overflow-hidden">
      <MaterialCard className="relative flex-1 overflow-hidden">
>>>>>>> b00ddc2d
        <VirtualizedMessageList
          messages={messages}
          onRetry={onRetry}
          onCopy={onCopy}
          isLoading={isLoading}
          className="px-2 py-4 sm:px-4"
        />
      </MaterialCard>

      <ChatComposer
        value={input}
        onChange={setInput}
        onSend={() => {
          if (input.trim()) {
            onSend(input.trim());
            setInput("");
          }
        }}
        isLoading={isLoading}
      />

      <ChatLiveRegion message={lastAssistantChunk} />
    </div>
  );
}<|MERGE_RESOLUTION|>--- conflicted
+++ resolved
@@ -25,13 +25,8 @@
   }, [messages]);
 
   return (
-<<<<<<< HEAD
-    <div className="flex h-full flex-1 flex-col gap-4">
-      <MaterialCard className="flex-1 overflow-hidden">
-=======
     <div className="flex h-full max-h-[100dvh] flex-1 flex-col gap-4 overflow-hidden">
       <MaterialCard className="relative flex-1 overflow-hidden">
->>>>>>> b00ddc2d
         <VirtualizedMessageList
           messages={messages}
           onRetry={onRetry}
