--- conflicted
+++ resolved
@@ -251,14 +251,7 @@
   return (
     <>
       <div className="mx-auto w-full max-w-3xl px-3 pb-3 sm:px-4">
-<<<<<<< HEAD
-        <div
-          ref={containerRef}
-          className="chalk-pills-container flex items-center justify-center gap-2"
-        >
-=======
         <div ref={containerRef} className="flex items-center gap-2 flex-wrap">
->>>>>>> ecf76413
           {/* Rolle */}
           <div className="relative">
             <button
@@ -319,7 +312,6 @@
 
           {/* Stil */}
           <div className="relative">
-<<<<<<< HEAD
             <button
               type="button"
               onClick={() => toggleDropdown("style")}
@@ -328,21 +320,11 @@
               <Feather className="h-4 w-4 mr-1" />
               Stil ▾
             </button>
-=======
-            <TriggerBadge
-              innerRef={triggerRefs.style}
-              label={activeStyleLabel}
-              icon={Feather}
-              open={openDropdown === "style"}
-              onClick={() => toggleDropdown("style")}
-            />
->>>>>>> ecf76413
             <DropdownPanel
               open={openDropdown === "style"}
               anchorRef={triggerRefs.style}
               onClose={() => setOpenDropdown(null)}
             >
-<<<<<<< HEAD
               {styleOptions.map((option) => {
                 const Icon = option.icon;
                 const isSelected = settings.discussionPreset === option.id;
@@ -358,25 +340,11 @@
                   />
                 );
               })}
-=======
-              {styleOptions.map((option) => (
-                <DropdownItem<DiscussionPresetKey>
-                  key={option.id}
-                  option={option}
-                  selected={settings.discussionPreset === option.id}
-                  onSelect={(value) => {
-                    setDiscussionPreset(value);
-                    setOpenDropdown(null);
-                  }}
-                />
-              ))}
->>>>>>> ecf76413
             </DropdownPanel>
           </div>
 
           {/* Kreativität */}
           <div className="relative">
-<<<<<<< HEAD
             <button
               type="button"
               onClick={() => toggleDropdown("creativity")}
@@ -385,21 +353,11 @@
               <Brain className="h-4 w-4 mr-1" />
               Kreativität ▾
             </button>
-=======
-            <TriggerBadge
-              innerRef={triggerRefs.creativity}
-              label={activeCreativityLabel}
-              icon={Brain}
-              open={openDropdown === "creativity"}
-              onClick={() => toggleDropdown("creativity")}
-            />
->>>>>>> ecf76413
             <DropdownPanel
               open={openDropdown === "creativity"}
               anchorRef={triggerRefs.creativity}
               onClose={() => setOpenDropdown(null)}
             >
-<<<<<<< HEAD
               {creativityOptions.map((option) => {
                 const isSelected = (settings.creativity ?? 45) === option.id;
                 return (
@@ -414,19 +372,6 @@
                   />
                 );
               })}
-=======
-              {creativityOptions.map((option) => (
-                <DropdownItem<number>
-                  key={option.id}
-                  option={option}
-                  selected={(settings.creativity ?? 45) === option.id}
-                  onSelect={(value) => {
-                    setCreativity(value);
-                    setOpenDropdown(null);
-                  }}
-                />
-              ))}
->>>>>>> ecf76413
             </DropdownPanel>
           </div>
 
