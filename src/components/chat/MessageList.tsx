--- conflicted
+++ resolved
@@ -149,17 +149,10 @@
     useEffect(() => {
       const container = containerRef.current;
       if (!container) return;
-<<<<<<< HEAD
 
       const throttledScroll = throttle(handleScroll, 16); // ~60fps
       container.addEventListener("scroll", throttledScroll, { passive: true });
 
-=======
-
-      const throttledScroll = throttle(handleScroll, 16); // ~60fps
-      container.addEventListener("scroll", throttledScroll, { passive: true });
-
->>>>>>> 401b4814
       // Initial calculation
       calculateVisibleRange();
       requestAnimationFrame(() => {
@@ -202,7 +195,6 @@
           const measuredHeight = itemHeights.get(msg.id);
           offset += measuredHeight || ITEM_HEIGHT_ESTIMATE;
         }
-<<<<<<< HEAD
       }
 
       return offset;
@@ -266,71 +258,6 @@
       const resizeObserver = new ResizeObserver(updateOverflow);
       resizeObserver.observe(container);
 
-=======
-      }
-
-      return offset;
-    }, [virtualStart, messages, itemHeights, shouldVirtualize]);
-
-    // Get visible messages
-    const visibleMessages = shouldVirtualize ? messages.slice(virtualStart, virtualEnd) : messages;
-
-    // Default message renderer
-    const defaultRenderMessage = useCallback(
-      (message: MessageData, onCopy: () => void) => {
-        const isUser = message.role === "user";
-
-        return (
-          <MessageItem
-            key={message.id}
-            message={message}
-            isUser={isUser}
-            onCopy={onCopy}
-            onHeightChange={(height) => measureItemHeight(message.id, height)}
-          />
-        );
-      },
-      [measureItemHeight],
-    );
-
-    const messageRenderer = renderMessage || defaultRenderMessage;
-
-    // Track bottom visibility via IntersectionObserver for accurate scroll-lock detection
-    useEffect(() => {
-      const container = containerRef.current;
-      const sentinel = endAnchorRef.current;
-      if (!container || !sentinel) return;
-
-      const observer = new IntersectionObserver(
-        ([entry]) => {
-          const atBottom = entry?.isIntersecting ?? false;
-          setIsAtBottom(atBottom);
-        },
-        { root: container, threshold: 1 },
-      );
-
-      observer.observe(sentinel);
-
-      return () => observer.disconnect();
-    }, []);
-
-    // Observe container size changes to determine overflow state
-    useEffect(() => {
-      const container = containerRef.current;
-      if (!container || typeof ResizeObserver === "undefined") {
-        setHasOverflow((container?.scrollHeight ?? 0) > (container?.clientHeight ?? 0) + 8);
-        return;
-      }
-
-      const updateOverflow = () => {
-        setHasOverflow(container.scrollHeight > container.clientHeight + 8);
-      };
-
-      updateOverflow();
-      const resizeObserver = new ResizeObserver(updateOverflow);
-      resizeObserver.observe(container);
-
->>>>>>> 401b4814
       return () => resizeObserver.disconnect();
     }, [messages.length, virtualStart, virtualEnd]);
 
@@ -368,15 +295,11 @@
               <div className="my-2 flex items-start gap-2">
                 <Avatar kind="assistant" />
                 <div className="glass-solid rounded-2xl p-3">
-<<<<<<< HEAD
-                  <LoadingDots />
-=======
                   <div className="flex items-center gap-1">
                     <div className="h-2 w-2 animate-bounce rounded-full bg-current [animation-delay:-0.3s]" />
                     <div className="h-2 w-2 animate-bounce rounded-full bg-current [animation-delay:-0.15s]" />
                     <div className="h-2 w-2 animate-bounce rounded-full bg-current" />
                   </div>
->>>>>>> 401b4814
                 </div>
               </div>
             )}
@@ -422,15 +345,6 @@
       className={cn("mb-4 flex items-start", isUser ? "justify-end" : "justify-start")}
     >
       {!isUser && <Avatar kind="assistant" />}
-<<<<<<< HEAD
-      <div className={cn("ml-3 max-w-[min(80vw,480px)]", isUser && "ml-0 mr-3")}>
-        {/* Message bubble */}
-        <div
-          className={cn(
-            "glass relative rounded-lg p-4",
-            isUser ? "text-white bg-accent-500" : "bg-surface-glass text-foreground",
-          )}
-=======
       <div
         className={cn(
           "chat-bubble relative max-w-[min(92vw,42ch)] rounded-2xl p-3 text-text",
@@ -445,7 +359,6 @@
           className="focus-visible:ring-accent-2/70 absolute right-2 top-2 rounded-full border border-white/15 bg-black/40 p-1 text-xs opacity-80 transition duration-200 hover:opacity-100 focus-visible:outline-none focus-visible:ring-2 focus-visible:ring-offset-2 focus-visible:ring-offset-black/20"
           aria-label="Nachricht kopieren"
           type="button"
->>>>>>> 401b4814
         >
           {/* Copy button */}
           <button
