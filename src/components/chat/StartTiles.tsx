--- conflicted
+++ resolved
@@ -1,8 +1,5 @@
 import { Book, Code, MessageSquare } from "lucide-react";
-<<<<<<< HEAD
-=======
 import type { ReactNode } from "react";
->>>>>>> 5d97bb4a
 
 import { GlassTile } from "../ui/GlassTile";
 
