import { useEffect, useMemo, useState } from "react";

import { loadModelCatalog, type ModelEntry } from "@/config/models";
import { useFavorites } from "@/contexts/FavoritesContext";
import { useSettings } from "@/hooks/useSettings";
import { Check, Cpu, Star } from "@/lib/icons";
import { coercePrice, formatPricePerK } from "@/lib/pricing";
import { cn } from "@/lib/utils";
import { Button, Card, EmptyState, PageHeader, SearchInput } from "@/ui";

interface ModelsCatalogProps {
  className?: string;
}

function getContextTokens(entry?: ModelEntry) {
  if (!entry) return 0;
  return entry.ctx ?? entry.contextTokens ?? 0;
}

function getPriceLabel(entry: ModelEntry) {
  const inputPrice = coercePrice(entry.pricing?.in, 0);
  const outputPrice = coercePrice(entry.pricing?.out, 0);
  if (inputPrice === 0 && outputPrice === 0) return "Gratis";
  return `${formatPricePerK(inputPrice)} / ${formatPricePerK(outputPrice, { currencySymbol: "" })}`;
}

export function ModelsCatalog({ className }: ModelsCatalogProps) {
  const { settings, setPreferredModel } = useSettings();
  const { favorites, toggleModelFavorite, isModelFavorite } = useFavorites();
  const [catalog, setCatalog] = useState<ModelEntry[] | null>(null);
  const [search, setSearch] = useState("");

  // Load catalog
  useEffect(() => {
    let active = true;
    loadModelCatalog()
      .then((data) => {
        if (!active) return;
        setCatalog(data);
      })
      .catch(() => {
        if (!active) return;
        setCatalog([]);
      });
    return () => {
      active = false;
    };
  }, []);

  const filtered = useMemo(() => {
    if (!catalog) return [] as ModelEntry[];
    const query = search.trim().toLowerCase();

    // Sort: Favorites first, then by name
    const sorted = [...catalog].sort((a, b) => {
      const favA = isModelFavorite(a.id) ? 1 : 0;
      const favB = isModelFavorite(b.id) ? 1 : 0;
      if (favA !== favB) return favB - favA;
      return (a.label || a.id).localeCompare(b.label || b.id);
    });

    if (!query) return sorted;
    return sorted.filter((entry) => {
      const haystack =
        `${entry.id} ${entry.label ?? ""} ${entry.provider ?? ""} ${entry.tags.join(" ")}`.toLowerCase();
      return haystack.includes(query);
    });
  }, [catalog, search, isModelFavorite]);

  const activeModelId = settings.preferredModelId;

  return (
    <div className={cn("flex flex-col h-full", className)}>
      {/* Header */}
<<<<<<< HEAD
      <div className="flex-none sticky top-[4rem] z-sticky-content px-4 pt-3 lg:top-[4.5rem]">
        <div className="relative overflow-hidden rounded-2xl border border-white/5 bg-surface-2/90 shadow-sm backdrop-blur">
          <div className="absolute inset-0 bg-gradient-to-r from-accent-primary/10 via-transparent to-transparent" />
          <div className="relative space-y-3 px-4 py-4">
            <PageHeader
              title="Modelle"
              description={`${catalog?.length ?? 0} verfügbar · ${favorites.models.items.length} Favoriten`}
              className="mb-0"
            />

            <SearchInput
              value={search}
              onChange={setSearch}
              placeholder="Modell suchen..."
              className="w-full"
            />
          </div>
        </div>
      </div>

      {/* List */}
      <div className="flex-1 overflow-y-auto px-4 pb-16 pt-4">
        <div className="rounded-2xl border border-white/5 bg-surface-2/40 shadow-inner p-3 space-y-2.5">
          {catalog === null ? (
            // Loading skeletons
            <div className="space-y-3">
              {Array.from({ length: 6 }).map((_, i) => (
                <div key={i} className="h-20 rounded-2xl bg-surface-1 animate-pulse" />
              ))}
            </div>
          ) : filtered.length === 0 ? (
            <EmptyState
              icon={<Cpu className="h-6 w-6" />}
              title="Keine Modelle gefunden"
              description="Versuche es mit anderen Suchbegriffen."
              className="bg-surface-1 rounded-2xl"
            />
          ) : (
            <div className="space-y-2.5">
              {filtered.map((model) => {
                const isActive = activeModelId === model.id;
                const isFavorite = isModelFavorite(model.id);

                return (
                  <Card
                    key={model.id}
                    variant="interactive"
                    role="button"
                    tabIndex={0}
                    onClick={() => setPreferredModel(model.id)}
=======
      <div className="flex-none sticky top-[4rem] z-sticky-content bg-bg-app/90 backdrop-blur px-xs py-2xs border-b border-white/5 space-y-3 lg:top-[4.5rem]">
        <PageHeader
          title="Modelle"
          description={`${catalog?.length ?? 0} verfügbar · ${favorites.models.items.length} Favoriten`}
        />

        <SearchInput
          value={search}
          onChange={setSearch}
          placeholder="Modell suchen..."
          className="w-full"
        />
      </div>

      {/* List */}
      <div className="flex-1 overflow-y-auto px-xs pb-4xl pt-2xs space-y-2">
        {catalog === null ? (
          // Loading skeletons
          <div className="space-y-3">
            {Array.from({ length: 6 }).map((_, i) => (
              <div key={i} className="h-20 rounded-2xl bg-surface-1 animate-pulse" />
            ))}
          </div>
        ) : filtered.length === 0 ? (
          <EmptyState
            icon={<Cpu className="h-6 w-6" />}
            title="Keine Modelle gefunden"
            description="Versuche es mit anderen Suchbegriffen."
          />
        ) : (
          <div className="space-y-2.5">
            {filtered.map((model) => {
              const isActive = activeModelId === model.id;
              const isFavorite = isModelFavorite(model.id);

              return (
                <button
                  key={model.id}
                  onClick={() => setPreferredModel(model.id)}
                  className={cn(
                    "w-full flex items-center gap-3 p-xs rounded-2xl border text-left transition-all min-h-[84px]",
                    "hover:bg-surface-2 active:scale-[0.99] shadow-sm",
                    isActive
                      ? "bg-surface-1 border-accent-primary/30 ring-1 ring-accent-primary/30"
                      : "bg-surface-1 border-white/5",
                  )}
                >
                  {/* Icon */}
                  <div
>>>>>>> ce25e904
                    className={cn(
                      "w-full flex items-center gap-3 min-h-[84px] text-left",
                      isActive
                        ? "border-accent-primary/40 ring-1 ring-accent-primary/30 shadow-md"
                        : "border-white/5 shadow-sm",
                    )}
                  >
                    {/* Icon */}
                    <div
                      className={cn(
                        "flex-shrink-0 h-10 w-10 rounded-xl flex items-center justify-center",
                        isActive
                          ? "bg-accent-primary/10 text-accent-primary"
                          : "bg-surface-2 text-ink-tertiary",
                      )}
                    >
                      {isFavorite ? (
                        <Star className="h-5 w-5 fill-current text-status-warning" />
                      ) : (
                        <Cpu className="h-5 w-5" />
                      )}
                    </div>

                    {/* Info */}
                    <div className="flex-1 min-w-0">
                      <div className="flex items-center gap-2">
                        <span
                          className={cn(
                            "font-medium text-sm truncate",
                            isActive ? "text-accent-primary" : "text-ink-primary",
                          )}
                        >
                          {model.label ?? model.id}
                        </span>
                        {isActive && (
                          <Check className="h-4 w-4 text-accent-primary flex-shrink-0" />
                        )}
                      </div>
                      <div className="flex items-center gap-2 mt-0.5 text-xs text-ink-tertiary">
                        <span className="truncate">{model.provider}</span>
                        <span className="text-ink-muted">·</span>
                        <span>{Math.round(getContextTokens(model) / 1000)}k</span>
                        <span className="text-ink-muted">·</span>
                        <span>{getPriceLabel(model)}</span>
                      </div>
                    </div>

                    {/* Favorite Toggle */}
                    <Button
                      variant="ghost"
                      size="icon"
                      className="flex-shrink-0 text-ink-tertiary hover:text-status-warning h-10 w-10"
                      onClick={(e) => {
                        e.stopPropagation();
                        toggleModelFavorite(model.id);
                      }}
                      aria-label={isFavorite ? "Favorit entfernen" : "Zu Favoriten hinzufügen"}
                    >
                      <Star
                        className={cn("h-4 w-4", isFavorite && "fill-current text-status-warning")}
                      />
                    </Button>
                  </Card>
                );
              })}
            </div>
          )}
        </div>
      </div>
    </div>
  );
}<|MERGE_RESOLUTION|>--- conflicted
+++ resolved
@@ -72,11 +72,10 @@
   return (
     <div className={cn("flex flex-col h-full", className)}>
       {/* Header */}
-<<<<<<< HEAD
-      <div className="flex-none sticky top-[4rem] z-sticky-content px-4 pt-3 lg:top-[4.5rem]">
+      <div className="flex-none sticky top-[4rem] z-sticky-content px-xs pt-2xs lg:top-[4.5rem]">
         <div className="relative overflow-hidden rounded-2xl border border-white/5 bg-surface-2/90 shadow-sm backdrop-blur">
           <div className="absolute inset-0 bg-gradient-to-r from-accent-primary/10 via-transparent to-transparent" />
-          <div className="relative space-y-3 px-4 py-4">
+          <div className="relative space-y-3 px-xs py-xs">
             <PageHeader
               title="Modelle"
               description={`${catalog?.length ?? 0} verfügbar · ${favorites.models.items.length} Favoriten`}
@@ -94,7 +93,7 @@
       </div>
 
       {/* List */}
-      <div className="flex-1 overflow-y-auto px-4 pb-16 pt-4">
+      <div className="flex-1 overflow-y-auto px-xs pb-4xl pt-2xs">
         <div className="rounded-2xl border border-white/5 bg-surface-2/40 shadow-inner p-3 space-y-2.5">
           {catalog === null ? (
             // Loading skeletons
@@ -123,57 +122,6 @@
                     role="button"
                     tabIndex={0}
                     onClick={() => setPreferredModel(model.id)}
-=======
-      <div className="flex-none sticky top-[4rem] z-sticky-content bg-bg-app/90 backdrop-blur px-xs py-2xs border-b border-white/5 space-y-3 lg:top-[4.5rem]">
-        <PageHeader
-          title="Modelle"
-          description={`${catalog?.length ?? 0} verfügbar · ${favorites.models.items.length} Favoriten`}
-        />
-
-        <SearchInput
-          value={search}
-          onChange={setSearch}
-          placeholder="Modell suchen..."
-          className="w-full"
-        />
-      </div>
-
-      {/* List */}
-      <div className="flex-1 overflow-y-auto px-xs pb-4xl pt-2xs space-y-2">
-        {catalog === null ? (
-          // Loading skeletons
-          <div className="space-y-3">
-            {Array.from({ length: 6 }).map((_, i) => (
-              <div key={i} className="h-20 rounded-2xl bg-surface-1 animate-pulse" />
-            ))}
-          </div>
-        ) : filtered.length === 0 ? (
-          <EmptyState
-            icon={<Cpu className="h-6 w-6" />}
-            title="Keine Modelle gefunden"
-            description="Versuche es mit anderen Suchbegriffen."
-          />
-        ) : (
-          <div className="space-y-2.5">
-            {filtered.map((model) => {
-              const isActive = activeModelId === model.id;
-              const isFavorite = isModelFavorite(model.id);
-
-              return (
-                <button
-                  key={model.id}
-                  onClick={() => setPreferredModel(model.id)}
-                  className={cn(
-                    "w-full flex items-center gap-3 p-xs rounded-2xl border text-left transition-all min-h-[84px]",
-                    "hover:bg-surface-2 active:scale-[0.99] shadow-sm",
-                    isActive
-                      ? "bg-surface-1 border-accent-primary/30 ring-1 ring-accent-primary/30"
-                      : "bg-surface-1 border-white/5",
-                  )}
-                >
-                  {/* Icon */}
-                  <div
->>>>>>> ce25e904
                     className={cn(
                       "w-full flex items-center gap-3 min-h-[84px] text-left",
                       isActive
