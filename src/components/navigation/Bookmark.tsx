--- conflicted
+++ resolved
@@ -6,17 +6,11 @@
   onClick: () => void;
   className?: string;
   disabled?: boolean;
-  position?: "fixed" | "absolute";
 }
 
 const BOOKMARK_ANIMATION_KEY = "disa-bookmark-animated";
 
-export function Bookmark({
-  onClick,
-  className,
-  disabled = false,
-  position = "fixed",
-}: BookmarkProps) {
+export function Bookmark({ onClick, className, disabled = false }: BookmarkProps) {
   const [shouldWiggle, setShouldWiggle] = useState(false);
 
   // Wackel-Animation nur beim allerersten Start
@@ -36,18 +30,12 @@
     <button
       onClick={disabled ? undefined : onClick}
       className={cn(
-<<<<<<< HEAD
-        position === "fixed" ? "fixed right-3 sm:right-4 top-0 z-header" : "absolute right-3 top-8",
-        "w-7 h-11 sm:w-9 sm:h-14",
-        "bg-accent-primary text-ink-on-accent shadow-md cursor-pointer border border-accent-hover/40",
-=======
-        // Base positioning - removed fixed, now uses positioning from parent
+        // Base positioning - positioning handled by parent container
         "z-header",
-        // Size
-        "w-8 h-12 sm:w-9 sm:h-14",
-        // Appearance
-        "bg-accent shadow-lg cursor-pointer",
->>>>>>> 5774a588
+        // Size - maintain improved touch targets
+        "w-9 h-12 sm:w-10 sm:h-14",
+        // Appearance - use Ink on Paper design system
+        "bg-accent-primary text-ink-on-accent shadow-brandGlow cursor-pointer border border-accent-hover/40",
         "flex items-end justify-center pb-2",
         "transition-all hover:scale-105 active:scale-95 duration-200",
         // Hover effect
