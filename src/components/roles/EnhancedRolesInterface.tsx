import { useCallback, useEffect, useMemo, useState } from "react";
import { useNavigate } from "react-router-dom";

import { ChevronDown, RotateCcw, Star, Users } from "@/lib/icons";
import { cn } from "@/lib/utils";
import { Badge, Button, Card, EmptyState, PageHeader, SearchInput } from "@/ui";

import { useFavorites } from "../../contexts/FavoritesContext";
import { useRoles } from "../../contexts/RolesContext";
import { useFilteredList } from "../../hooks/useFilteredList";
import { useSettings } from "../../hooks/useSettings";
import { type EnhancedRole, type FilterState, migrateRole } from "../../types/enhanced-interfaces";
import { roleFilterFn, roleSortFn } from "./roles-filter";

// Role category order for filters
const CATEGORY_ORDER = [
  "Assistance",
  "Creative",
  "Technical",
  "Analysis",
  "Research",
  "Education",
  "Business",
  "Entertainment",
  "Spezial",
] as const;

interface EnhancedRolesInterfaceProps {
  className?: string;
}

export function EnhancedRolesInterface({ className }: EnhancedRolesInterfaceProps) {
  const { roles, activeRole, setActiveRole, rolesLoading } = useRoles();
  const { isRoleFavorite, toggleRoleFavorite, trackRoleUsage, usage } = useFavorites();
  const { settings } = useSettings();
  const navigate = useNavigate();

  // Local state
  const [searchQuery, setSearchQuery] = useState("");
  const [selectedCategory, setSelectedCategory] = useState<string | null>(null);
  const [expandedRoles, setExpandedRoles] = useState<Set<string>>(new Set());

  const [filters, setFilters] = useState<FilterState>({
    searchQuery: "",
    searchHistory: [],
    selectedCategories: [],
    excludedCategories: [],
    showFavoritesOnly: false,
    showRecentlyUsed: false,
    showBuiltInOnly: false,
    hideMatureContent: !settings.showNSFWContent,
    models: {
      showFreeOnly: false,
      showPremiumOnly: false,
      minPerformanceScore: 0,
      requiredCapabilities: [],
      maxPriceRange: [0, 1],
    },
    sortBy: "name",
    sortDirection: "asc",
  });

  useEffect(() => {
    setFilters((prev) => ({
      ...prev,
      hideMatureContent: !settings.showNSFWContent,
    }));
  }, [settings.showNSFWContent]);

  const enhancedRoles = useMemo(() => roles.map(migrateRole), [roles]);

  const filterFnCallback = useCallback(
    (role: EnhancedRole, filters: FilterState, searchQuery: string) =>
      roleFilterFn(role, filters, searchQuery, isRoleFavorite, usage, selectedCategory),
    [isRoleFavorite, usage, selectedCategory],
  );

  const sortFnCallback = useCallback(
    (a: EnhancedRole, b: EnhancedRole, filters: FilterState) => roleSortFn(a, b, filters, usage),
    [usage],
  );

  const filteredRoles = useFilteredList<EnhancedRole>(
    enhancedRoles,
    filters,
    searchQuery,
    filterFnCallback,
    sortFnCallback,
  );

  const handleActivateRole = useCallback(
    (role: EnhancedRole) => {
      const legacyRole = {
        id: role.id,
        name: role.name,
        description: role.description,
        systemPrompt: role.systemPrompt,
        allowedModels: role.allowedModels,
        tags: role.tags,
        category: role.category,
        styleHints: role.styleHints,
      };
      setActiveRole(legacyRole);
      trackRoleUsage(role.id);
      void navigate("/chat");
    },
    [setActiveRole, trackRoleUsage, navigate],
  );

  const toggleRoleExpansion = useCallback((roleId: string) => {
    setExpandedRoles((prev) => {
      const next = new Set(prev);
      if (next.has(roleId)) next.delete(roleId);
      else next.add(roleId);
      return next;
    });
  }, []);

  const hasActiveFilters = selectedCategory || filters.showFavoritesOnly || searchQuery;

  const clearFilters = () => {
    setSearchQuery("");
    setSelectedCategory(null);
    setFilters((prev) => ({ ...prev, showFavoritesOnly: false }));
  };

  if (rolesLoading) {
    return (
      <div className="flex flex-col h-full p-xs space-y-4">
        <div className="h-12 bg-surface-1 rounded-xl animate-pulse" />
        <div className="flex gap-2">
          {Array.from({ length: 4 }).map((_, i) => (
            <div key={i} className="h-8 w-20 bg-surface-1 rounded-full animate-pulse" />
          ))}
        </div>
        <div className="space-y-3">
          {Array.from({ length: 4 }).map((_, i) => (
            <div key={i} className="h-24 bg-surface-1 rounded-2xl animate-pulse" />
          ))}
        </div>
      </div>
    );
  }

  return (
    <div className={cn("flex flex-col h-full", className)}>
      {/* Header & Filters */}
      <div className="flex-none px-xs pt-2xs">
        <div className="relative overflow-hidden rounded-2xl border border-white/5 bg-surface-2/90 shadow-sm">
          <div className="absolute inset-0 bg-gradient-to-r from-accent-primary/10 via-transparent to-transparent" />
          <div className="relative space-y-3 px-xs py-xs">
            <PageHeader
              title="Rollen"
              description={`${filteredRoles.length} von ${roles.length} verfügbar`}
              className="mb-0"
            />

            {/* Search */}
            <SearchInput
              value={searchQuery}
              onChange={setSearchQuery}
              placeholder="Rolle suchen..."
              className="w-full"
            />

            {/* Filter Pills */}
            <div className="flex items-center gap-2 overflow-x-auto no-scrollbar pb-3xs -mx-3xs px-3xs">
              {/* Favorites Toggle */}
              <button
                onClick={() =>
                  setFilters((prev) => ({ ...prev, showFavoritesOnly: !prev.showFavoritesOnly }))
                }
                className={cn(
                  "flex items-center gap-1.5 px-2xs py-3xs rounded-full text-xs font-medium border transition-colors whitespace-nowrap",
                  filters.showFavoritesOnly
                    ? "bg-status-warning/10 border-status-warning/30 text-status-warning"
                    : "bg-surface-1 border-white/5 text-ink-secondary hover:border-white/10",
                )}
              >
                <Star className={cn("h-3.5 w-3.5", filters.showFavoritesOnly && "fill-current")} />
                Favoriten
              </button>

              <div className="w-px h-4 bg-white/10 flex-shrink-0" />

              {/* Category Filters */}
              {CATEGORY_ORDER.map((cat) => (
                <button
                  key={cat}
                  onClick={() => setSelectedCategory((prev) => (prev === cat ? null : cat))}
                  className={cn(
                    "px-2xs py-3xs rounded-full text-xs font-medium border transition-colors whitespace-nowrap",
                    selectedCategory === cat
                      ? "bg-accent-primary/10 border-accent-primary/30 text-accent-primary"
                      : "bg-surface-1 border-white/5 text-ink-secondary hover:border-white/10",
                  )}
                >
                  {cat}
                </button>
              ))}
            </div>
            {/* Active Filters Summary */}
            {hasActiveFilters && (
              <div className="flex items-center justify-between">
                <span className="text-xs text-ink-tertiary">
                  {filteredRoles.length} Ergebnisse
                  {selectedCategory && ` in ${selectedCategory}`}
                </span>
                <Button
                  variant="ghost"
                  size="sm"
                  onClick={clearFilters}
                  className="h-7 text-xs text-ink-tertiary hover:text-ink-primary"
                >
                  <RotateCcw className="h-3 w-3 mr-1" /> Reset
                </Button>
              </div>
            )}
          </div>
        </div>
      </div>

      {/* Scrollable List */}
<<<<<<< HEAD
      <div className="flex-1 overflow-y-auto px-xs pb-4xl pt-2xs">
        <div className="rounded-2xl border border-white/5 bg-surface-2/40 shadow-inner p-3 space-y-2.5">
          {filteredRoles.length === 0 ? (
            <EmptyState
              icon={<Users className="h-6 w-6" />}
              title="Keine Rollen gefunden"
              description="Versuche es mit anderen Suchbegriffen oder Filtern."
              action={
                hasActiveFilters ? (
                  <Button variant="secondary" size="sm" onClick={clearFilters}>
                    Filter zurücksetzen
                  </Button>
                ) : undefined
              }
              className="bg-surface-1 rounded-2xl"
            />
          ) : (
            <div className="space-y-2.5">
              {filteredRoles.map((role) => {
                const isActive = activeRole?.id === role.id;
                const isExpanded = expandedRoles.has(role.id);

                return (
                  <Card
                    key={role.id}
                    className={cn(
                      "transition-all space-y-3",
                      isActive
                        ? "border-accent-primary/40 ring-1 ring-accent-primary/30 shadow-md"
                        : "border-white/5 shadow-sm",
                    )}
                  >
                    {/* Main Row */}
                    <div className="flex items-center gap-3">
                      {/* Expand/Collapse Button (subtle, left side) */}
                      <button
                        onClick={() => toggleRoleExpansion(role.id)}
                        className="flex-shrink-0 p-1 text-ink-tertiary hover:text-ink-primary transition-colors -ml-1"
                        aria-label="Details anzeigen"
                      >
                        <ChevronDown
                          className={cn("h-4 w-4 transition-transform", isExpanded && "rotate-180")}
                        />
                      </button>

                      {/* Icon */}
                      <div
                        className={cn(
                          "flex-shrink-0 h-10 w-10 rounded-xl flex items-center justify-center",
                          isActive
                            ? "bg-accent-primary/10 text-accent-primary"
                            : "bg-surface-2 text-ink-tertiary",
                        )}
                      >
                        <Users className="h-5 w-5" />
                      </div>

                      {/* Info */}
                      <div className="flex-1 min-w-0">
                        <div className="flex items-center gap-2">
                          <span
                            className={cn(
                              "font-medium text-sm truncate",
                              isActive ? "text-accent-primary" : "text-ink-primary",
                            )}
                          >
                            {role.name}
                          </span>
                          {isActive && (
                            <Check className="h-4 w-4 text-accent-primary flex-shrink-0" />
                          )}
                        </div>
                        <p className="text-xs text-ink-secondary truncate mt-0.5">
                          {role.category || "Spezial"}
                        </p>
                      </div>

                      {/* Primary Action Button */}
                      <Button
                        size="sm"
                        variant={isActive ? "secondary" : "primary"}
                        className="h-8 px-xs text-xs flex-shrink-0"
=======
      <div className="flex-1 overflow-y-auto px-4 pb-16 pt-3">
        {filteredRoles.length === 0 ? (
          <EmptyState
            icon={<Users className="h-6 w-6" />}
            title="Keine Rollen gefunden"
            description="Versuche es mit anderen Suchbegriffen oder Filtern."
            action={
              hasActiveFilters ? (
                <Button variant="secondary" size="sm" onClick={clearFilters}>
                  Filter zurücksetzen
                </Button>
              ) : undefined
            }
          />
        ) : (
          <div className="space-y-2.5">
            {filteredRoles.map((role) => {
              const isActive = activeRole?.id === role.id;
              const isExpanded = expandedRoles.has(role.id);
              const isFavorite = isRoleFavorite(role.id);

              return (
                <div
                  key={role.id}
                  className={cn(
                    "relative rounded-2xl border bg-surface-1 transition-all",
                    isActive ? "border-accent-primary/30" : "border-white/5",
                  )}
                >
                  <div className="absolute right-3 top-3 flex items-center gap-2">
                    {isActive && (
                      <Badge variant="success" className="text-[10px] px-2 h-5 shadow-sm">
                        Aktiv
                      </Badge>
                    )}
                    <button
                      type="button"
                      onClick={() => toggleRoleFavorite(role.id)}
                      aria-pressed={isFavorite}
                      aria-label={
                        isFavorite ? "Aus Favoriten entfernen" : "Zu Favoriten hinzufügen"
                      }
                      className={cn(
                        "flex h-8 w-8 items-center justify-center rounded-full border text-ink-tertiary transition-colors",
                        isFavorite
                          ? "border-status-warning/40 bg-status-warning/10 text-status-warning"
                          : "border-white/5 bg-surface-2/80 hover:border-white/10 hover:text-ink-primary",
                      )}
                    >
                      <Star className={cn("h-4 w-4", isFavorite && "fill-current")} />
                    </button>
                  </div>

                  {/* Main Row */}
                  <div className="flex items-center gap-3 p-4">
                    {/* Icon */}
                    <div
                      className={cn(
                        "flex-shrink-0 h-10 w-10 rounded-xl flex items-center justify-center",
                        isActive
                          ? "bg-accent-primary/10 text-accent-primary"
                          : "bg-surface-2 text-ink-tertiary",
                      )}
                    >
                      <Users className="h-5 w-5" />
                    </div>

                    {/* Info */}
                    <div className="flex-1 min-w-0">
                      <span
                        className={cn(
                          "font-medium text-sm truncate block",
                          isActive ? "text-accent-primary" : "text-ink-primary",
                        )}
                      >
                        {role.name}
                      </span>
                      <p className="text-xs text-ink-secondary truncate mt-0.5">
                        {role.category || "Spezial"}
                      </p>
                    </div>

                    {/* Actions */}
                    <div className="flex flex-col items-end gap-1">
                      <Button
                        size="sm"
                        variant={isActive ? "secondary" : "primary"}
                        className="h-8 px-4 text-xs"
>>>>>>> 3d64cefb
                        onClick={() => handleActivateRole(role)}
                      >
                        {isActive ? "Aktiv" : "Wählen"}
                      </Button>
<<<<<<< HEAD
                    </div>

                    {/* Expanded Details */}
                    {isExpanded && (
                      <div className="space-y-3 border-t border-white/5 pt-3 animate-fade-in">
=======
                      <button
                        type="button"
                        onClick={() => toggleRoleExpansion(role.id)}
                        className="inline-flex items-center gap-1 text-xs text-ink-tertiary hover:text-ink-primary transition-colors"
                        aria-expanded={isExpanded}
                        aria-controls={`role-details-${role.id}`}
                      >
                        Details
                        <ChevronDown
                          className={cn(
                            "h-3.5 w-3.5 transition-transform",
                            isExpanded && "rotate-180",
                          )}
                        />
                      </button>
                    </div>
                  </div>

                  {/* Expanded Details */}
                  {isExpanded && (
                    <div id={`role-details-${role.id}`} className="px-4 pb-4 pt-0 animate-fade-in">
                      <div className="space-y-3 rounded-xl border border-white/5 bg-surface-2/40 px-3 py-3">
>>>>>>> 3d64cefb
                        <p className="text-sm text-ink-secondary leading-relaxed">
                          {role.description}
                        </p>

                        {role.tags && role.tags.length > 0 && (
<<<<<<< HEAD
                          <div className="flex flex-wrap gap-1.5">
                            {role.tags.map((tag) => (
                              <Badge
                                key={tag}
                                variant="secondary"
                                className="text-[10px] px-3xs h-5"
                              >
=======
                          <div className="flex flex-wrap gap-1.5 text-ink-tertiary">
                            {role.tags.map((tag) => (
                              <Badge key={tag} variant="secondary" className="text-[10px] px-2 h-5">
>>>>>>> 3d64cefb
                                {tag}
                              </Badge>
                            ))}
                          </div>
                        )}

                        {role.systemPrompt && (
<<<<<<< HEAD
                          <div className="p-2xs rounded-xl bg-surface-2/50 text-xs text-ink-tertiary font-mono border border-white/5 max-h-24 overflow-y-auto">
=======
                          <div className="p-3 rounded-xl bg-surface-1/70 text-xs text-ink-tertiary font-mono border border-white/5 max-h-24 overflow-y-auto">
>>>>>>> 3d64cefb
                            {role.systemPrompt.slice(0, 200)}
                            {role.systemPrompt.length > 200 && "..."}
                          </div>
                        )}
                      </div>
<<<<<<< HEAD
                    )}
                  </Card>
                );
              })}
            </div>
          )}
        </div>
=======
                    </div>
                  )}
                </div>
              );
            })}
          </div>
        )}
>>>>>>> 3d64cefb
      </div>
    </div>
  );
}<|MERGE_RESOLUTION|>--- conflicted
+++ resolved
@@ -221,7 +221,6 @@
       </div>
 
       {/* Scrollable List */}
-<<<<<<< HEAD
       <div className="flex-1 overflow-y-auto px-xs pb-4xl pt-2xs">
         <div className="rounded-2xl border border-white/5 bg-surface-2/40 shadow-inner p-3 space-y-2.5">
           {filteredRoles.length === 0 ? (
@@ -243,30 +242,47 @@
               {filteredRoles.map((role) => {
                 const isActive = activeRole?.id === role.id;
                 const isExpanded = expandedRoles.has(role.id);
+                const isFavorite = isRoleFavorite(role.id);
 
                 return (
                   <Card
                     key={role.id}
                     className={cn(
-                      "transition-all space-y-3",
+                      "relative transition-all",
                       isActive
                         ? "border-accent-primary/40 ring-1 ring-accent-primary/30 shadow-md"
                         : "border-white/5 shadow-sm",
                     )}
                   >
+                    <div className="absolute right-xs top-xs flex items-center gap-2">
+                      {isActive && (
+                        <Badge variant="success" className="text-[10px] px-2xs h-5 shadow-sm">
+                          Aktiv
+                        </Badge>
+                      )}
+                      <button
+                        type="button"
+                        onClick={(e) => {
+                          e.stopPropagation();
+                          toggleRoleFavorite(role.id);
+                        }}
+                        aria-pressed={isFavorite}
+                        aria-label={
+                          isFavorite ? "Aus Favoriten entfernen" : "Zu Favoriten hinzufügen"
+                        }
+                        className={cn(
+                          "flex h-8 w-8 items-center justify-center rounded-full border text-ink-tertiary transition-colors",
+                          isFavorite
+                            ? "border-status-warning/40 bg-status-warning/10 text-status-warning"
+                            : "border-white/5 bg-surface-2/80 hover:border-white/10 hover:text-ink-primary",
+                        )}
+                      >
+                        <Star className={cn("h-4 w-4", isFavorite && "fill-current")} />
+                      </button>
+                    </div>
+
                     {/* Main Row */}
-                    <div className="flex items-center gap-3">
-                      {/* Expand/Collapse Button (subtle, left side) */}
-                      <button
-                        onClick={() => toggleRoleExpansion(role.id)}
-                        className="flex-shrink-0 p-1 text-ink-tertiary hover:text-ink-primary transition-colors -ml-1"
-                        aria-label="Details anzeigen"
-                      >
-                        <ChevronDown
-                          className={cn("h-4 w-4 transition-transform", isExpanded && "rotate-180")}
-                        />
-                      </button>
-
+                    <div className="flex items-center gap-3 p-xs">
                       {/* Icon */}
                       <div
                         className={cn(
@@ -281,189 +297,80 @@
 
                       {/* Info */}
                       <div className="flex-1 min-w-0">
-                        <div className="flex items-center gap-2">
-                          <span
-                            className={cn(
-                              "font-medium text-sm truncate",
-                              isActive ? "text-accent-primary" : "text-ink-primary",
-                            )}
-                          >
-                            {role.name}
-                          </span>
-                          {isActive && (
-                            <Check className="h-4 w-4 text-accent-primary flex-shrink-0" />
+                        <span
+                          className={cn(
+                            "font-medium text-sm truncate block",
+                            isActive ? "text-accent-primary" : "text-ink-primary",
                           )}
-                        </div>
+                        >
+                          {role.name}
+                        </span>
                         <p className="text-xs text-ink-secondary truncate mt-0.5">
                           {role.category || "Spezial"}
                         </p>
                       </div>
 
-                      {/* Primary Action Button */}
-                      <Button
-                        size="sm"
-                        variant={isActive ? "secondary" : "primary"}
-                        className="h-8 px-xs text-xs flex-shrink-0"
-=======
-      <div className="flex-1 overflow-y-auto px-4 pb-16 pt-3">
-        {filteredRoles.length === 0 ? (
-          <EmptyState
-            icon={<Users className="h-6 w-6" />}
-            title="Keine Rollen gefunden"
-            description="Versuche es mit anderen Suchbegriffen oder Filtern."
-            action={
-              hasActiveFilters ? (
-                <Button variant="secondary" size="sm" onClick={clearFilters}>
-                  Filter zurücksetzen
-                </Button>
-              ) : undefined
-            }
-          />
-        ) : (
-          <div className="space-y-2.5">
-            {filteredRoles.map((role) => {
-              const isActive = activeRole?.id === role.id;
-              const isExpanded = expandedRoles.has(role.id);
-              const isFavorite = isRoleFavorite(role.id);
-
-              return (
-                <div
-                  key={role.id}
-                  className={cn(
-                    "relative rounded-2xl border bg-surface-1 transition-all",
-                    isActive ? "border-accent-primary/30" : "border-white/5",
-                  )}
-                >
-                  <div className="absolute right-3 top-3 flex items-center gap-2">
-                    {isActive && (
-                      <Badge variant="success" className="text-[10px] px-2 h-5 shadow-sm">
-                        Aktiv
-                      </Badge>
-                    )}
-                    <button
-                      type="button"
-                      onClick={() => toggleRoleFavorite(role.id)}
-                      aria-pressed={isFavorite}
-                      aria-label={
-                        isFavorite ? "Aus Favoriten entfernen" : "Zu Favoriten hinzufügen"
-                      }
-                      className={cn(
-                        "flex h-8 w-8 items-center justify-center rounded-full border text-ink-tertiary transition-colors",
-                        isFavorite
-                          ? "border-status-warning/40 bg-status-warning/10 text-status-warning"
-                          : "border-white/5 bg-surface-2/80 hover:border-white/10 hover:text-ink-primary",
-                      )}
-                    >
-                      <Star className={cn("h-4 w-4", isFavorite && "fill-current")} />
-                    </button>
-                  </div>
-
-                  {/* Main Row */}
-                  <div className="flex items-center gap-3 p-4">
-                    {/* Icon */}
-                    <div
-                      className={cn(
-                        "flex-shrink-0 h-10 w-10 rounded-xl flex items-center justify-center",
-                        isActive
-                          ? "bg-accent-primary/10 text-accent-primary"
-                          : "bg-surface-2 text-ink-tertiary",
-                      )}
-                    >
-                      <Users className="h-5 w-5" />
-                    </div>
-
-                    {/* Info */}
-                    <div className="flex-1 min-w-0">
-                      <span
-                        className={cn(
-                          "font-medium text-sm truncate block",
-                          isActive ? "text-accent-primary" : "text-ink-primary",
-                        )}
-                      >
-                        {role.name}
-                      </span>
-                      <p className="text-xs text-ink-secondary truncate mt-0.5">
-                        {role.category || "Spezial"}
-                      </p>
-                    </div>
-
-                    {/* Actions */}
-                    <div className="flex flex-col items-end gap-1">
-                      <Button
-                        size="sm"
-                        variant={isActive ? "secondary" : "primary"}
-                        className="h-8 px-4 text-xs"
->>>>>>> 3d64cefb
-                        onClick={() => handleActivateRole(role)}
-                      >
-                        {isActive ? "Aktiv" : "Wählen"}
-                      </Button>
-<<<<<<< HEAD
+                      {/* Actions */}
+                      <div className="flex flex-col items-end gap-1 pr-10">
+                        <Button
+                          size="sm"
+                          variant={isActive ? "secondary" : "primary"}
+                          className="h-8 px-xs text-xs"
+                          onClick={() => handleActivateRole(role)}
+                        >
+                          {isActive ? "Aktiv" : "Wählen"}
+                        </Button>
+                        <button
+                          type="button"
+                          onClick={() => toggleRoleExpansion(role.id)}
+                          className="inline-flex items-center gap-1 text-xs text-ink-tertiary hover:text-ink-primary transition-colors"
+                          aria-expanded={isExpanded}
+                          aria-controls={`role-details-${role.id}`}
+                        >
+                          Details
+                          <ChevronDown
+                            className={cn(
+                              "h-3.5 w-3.5 transition-transform",
+                              isExpanded && "rotate-180",
+                            )}
+                          />
+                        </button>
+                      </div>
                     </div>
 
                     {/* Expanded Details */}
                     {isExpanded && (
-                      <div className="space-y-3 border-t border-white/5 pt-3 animate-fade-in">
-=======
-                      <button
-                        type="button"
-                        onClick={() => toggleRoleExpansion(role.id)}
-                        className="inline-flex items-center gap-1 text-xs text-ink-tertiary hover:text-ink-primary transition-colors"
-                        aria-expanded={isExpanded}
-                        aria-controls={`role-details-${role.id}`}
+                      <div
+                        id={`role-details-${role.id}`}
+                        className="px-xs pb-xs pt-0 animate-fade-in"
                       >
-                        Details
-                        <ChevronDown
-                          className={cn(
-                            "h-3.5 w-3.5 transition-transform",
-                            isExpanded && "rotate-180",
+                        <div className="space-y-3 rounded-xl border border-white/5 bg-surface-2/40 px-xs py-xs">
+                          <p className="text-sm text-ink-secondary leading-relaxed">
+                            {role.description}
+                          </p>
+
+                          {role.tags && role.tags.length > 0 && (
+                            <div className="flex flex-wrap gap-1.5 text-ink-tertiary">
+                              {role.tags.map((tag) => (
+                                <Badge
+                                  key={tag}
+                                  variant="secondary"
+                                  className="text-[10px] px-2xs h-5"
+                                >
+                                  {tag}
+                                </Badge>
+                              ))}
+                            </div>
                           )}
-                        />
-                      </button>
-                    </div>
-                  </div>
-
-                  {/* Expanded Details */}
-                  {isExpanded && (
-                    <div id={`role-details-${role.id}`} className="px-4 pb-4 pt-0 animate-fade-in">
-                      <div className="space-y-3 rounded-xl border border-white/5 bg-surface-2/40 px-3 py-3">
->>>>>>> 3d64cefb
-                        <p className="text-sm text-ink-secondary leading-relaxed">
-                          {role.description}
-                        </p>
-
-                        {role.tags && role.tags.length > 0 && (
-<<<<<<< HEAD
-                          <div className="flex flex-wrap gap-1.5">
-                            {role.tags.map((tag) => (
-                              <Badge
-                                key={tag}
-                                variant="secondary"
-                                className="text-[10px] px-3xs h-5"
-                              >
-=======
-                          <div className="flex flex-wrap gap-1.5 text-ink-tertiary">
-                            {role.tags.map((tag) => (
-                              <Badge key={tag} variant="secondary" className="text-[10px] px-2 h-5">
->>>>>>> 3d64cefb
-                                {tag}
-                              </Badge>
-                            ))}
-                          </div>
-                        )}
-
-                        {role.systemPrompt && (
-<<<<<<< HEAD
-                          <div className="p-2xs rounded-xl bg-surface-2/50 text-xs text-ink-tertiary font-mono border border-white/5 max-h-24 overflow-y-auto">
-=======
-                          <div className="p-3 rounded-xl bg-surface-1/70 text-xs text-ink-tertiary font-mono border border-white/5 max-h-24 overflow-y-auto">
->>>>>>> 3d64cefb
-                            {role.systemPrompt.slice(0, 200)}
-                            {role.systemPrompt.length > 200 && "..."}
-                          </div>
-                        )}
+
+                          {role.systemPrompt && (
+                            <div className="p-2xs rounded-xl bg-surface-1/70 text-xs text-ink-tertiary font-mono border border-white/5 max-h-24 overflow-y-auto">
+                              {role.systemPrompt.slice(0, 200)}
+                              {role.systemPrompt.length > 200 && "..."}
+                            </div>
+                          )}
+                        </div>
                       </div>
-<<<<<<< HEAD
                     )}
                   </Card>
                 );
@@ -471,15 +378,6 @@
             </div>
           )}
         </div>
-=======
-                    </div>
-                  )}
-                </div>
-              );
-            })}
-          </div>
-        )}
->>>>>>> 3d64cefb
       </div>
     </div>
   );
