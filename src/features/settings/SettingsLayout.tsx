import React from "react";
import { Link, useLocation } from "react-router-dom";

import { cn } from "@/lib/utils";
import { PageHeader } from "@/ui";

import {
  BookOpenCheck,
  Cat,
  Database,
  MessageSquare,
  Shield,
  SlidersHorizontal,
} from "../../lib/icons";

interface SettingsLayoutProps {
  children: React.ReactNode;
  activeTab?: "overview" | "memory" | "behavior" | "youth" | "extras" | "api-data";
  title?: string;
  description?: string;
}

const NAV_ITEMS = [
  {
    id: "memory",
    label: "Gedächtnis",
    icon: BookOpenCheck,
    to: "/settings/memory",
  },
  {
    id: "behavior",
    label: "KI Verhalten",
    icon: SlidersHorizontal,
    to: "/settings/behavior",
  },
  {
    id: "youth",
    label: "Jugendschutz",
    icon: Shield,
    to: "/settings/youth",
  },
  {
    id: "extras",
    label: "Experimente",
    icon: Cat,
    to: "/settings/extras",
  },
  {
    id: "api-data",
    label: "API & Daten",
    icon: Database,
    to: "/settings/api-data",
  },
  {
    id: "feedback",
    label: "Feedback",
    icon: MessageSquare,
    to: "/feedback",
  },
] as const;

export function SettingsLayout({ children, activeTab, title, description }: SettingsLayoutProps) {
  const location = useLocation();

  const derivedActive = React.useMemo(() => {
    if (activeTab) return activeTab;
    const match = NAV_ITEMS.find((item) => location.pathname.startsWith(item.to));
    return match?.id;
  }, [activeTab, location.pathname]);

  return (
<<<<<<< HEAD
    <div className="flex flex-col w-full h-full overflow-y-auto">
      <div className="flex-1 px-4 py-6 max-w-3xl mx-auto w-full">
        <div className="flex flex-col lg:flex-row gap-8">
          {/* Navigation (Desktop Sidebar / Mobile Horizontal) */}
          <nav className="lg:w-48 flex-shrink-0">
            <div className="flex gap-2 overflow-x-auto pb-4 lg:flex-col lg:pb-0 no-scrollbar -mx-4 px-4 lg:mx-0 lg:px-0">
              {NAV_ITEMS.map((item) => {
                const Icon = item.icon;
                const isActive = derivedActive === item.id;
                return (
                  <Link
                    key={item.id}
                    to={item.to}
                    className={cn(
                      "flex-shrink-0 flex items-center gap-2 px-3 py-2 rounded-xl border transition-all",
                      "min-w-[120px] lg:min-w-0 lg:w-full",
                      isActive
                        ? "bg-surface-1 border-accent-primary/30 text-ink-primary"
                        : "bg-transparent border-transparent text-ink-secondary hover:bg-surface-1 hover:text-ink-primary",
                    )}
                  >
                    <Icon className={cn("h-4 w-4", isActive && "text-accent-primary")} />
                    <span className="text-sm font-medium">{item.label}</span>
                  </Link>
                );
              })}
=======
    <>
      <AppShell title="Einstellungen" onMenuClick={openMenu}>
        <div className="flex flex-col w-full h-full overflow-y-auto">
          <div className="flex-1 px-xs py-md max-w-3xl mx-auto w-full">
            <div className="flex flex-col lg:flex-row gap-8">
              {/* Navigation (Desktop Sidebar / Mobile Horizontal) */}
              <nav className="lg:w-48 flex-shrink-0">
                <div className="flex gap-2 overflow-x-auto pb-xs lg:flex-col lg:pb-0 no-scrollbar -mx-xs px-xs lg:mx-0 lg:px-0">
                  {NAV_ITEMS.map((item) => {
                    const Icon = item.icon;
                    const isActive = derivedActive === item.id;
                    return (
                      <Link
                        key={item.id}
                        to={item.to}
                        className={cn(
                          "flex-shrink-0 flex items-center gap-2 px-2xs py-3xs rounded-xl border transition-all",
                          "min-w-[120px] lg:min-w-0 lg:w-full",
                          isActive
                            ? "bg-surface-1 border-accent-primary/30 text-ink-primary"
                            : "bg-transparent border-transparent text-ink-secondary hover:bg-surface-1 hover:text-ink-primary",
                        )}
                      >
                        <Icon className={cn("h-4 w-4", isActive && "text-accent-primary")} />
                        <span className="text-sm font-medium">{item.label}</span>
                      </Link>
                    );
                  })}
                </div>
              </nav>

              {/* Main Content */}
              <div className="flex-1 min-w-0">
                {(title || description) && (
                  <PageHeader title={title || ""} description={description} className="mb-6" />
                )}
                {children}
              </div>
>>>>>>> ce25e904
            </div>
          </nav>

          {/* Main Content */}
          <div className="flex-1 min-w-0">
            {(title || description) && (
              <PageHeader title={title || ""} description={description} className="mb-6" />
            )}
            {children}
          </div>
        </div>
      </div>
    </div>
  );
}<|MERGE_RESOLUTION|>--- conflicted
+++ resolved
@@ -69,22 +69,25 @@
   }, [activeTab, location.pathname]);
 
   return (
-<<<<<<< HEAD
     <div className="flex flex-col w-full h-full overflow-y-auto">
-      <div className="flex-1 px-4 py-6 max-w-3xl mx-auto w-full">
+      <div className="flex-1 px-xs py-md max-w-3xl mx-auto w-full">
         <div className="flex flex-col lg:flex-row gap-8">
           {/* Navigation (Desktop Sidebar / Mobile Horizontal) */}
           <nav className="lg:w-48 flex-shrink-0">
-            <div className="flex gap-2 overflow-x-auto pb-4 lg:flex-col lg:pb-0 no-scrollbar -mx-4 px-4 lg:mx-0 lg:px-0">
+            <div className="flex gap-2 overflow-x-auto pb-xs lg:flex-col lg:pb-0 no-scrollbar -mx-xs px-xs lg:mx-0 lg:px-0">
               {NAV_ITEMS.map((item) => {
                 const Icon = item.icon;
+                const derivedActive =
+                  activeTab || (location.pathname.includes(item.id) ? item.id : undefined); // Simple active check derived from logic in component
+                // Note: Re-using derivedActive from scope if available, but in this block context I need to ensure it matches logic.
+                // The original code has `const derivedActive` above the return. I can use it.
                 const isActive = derivedActive === item.id;
                 return (
                   <Link
                     key={item.id}
                     to={item.to}
                     className={cn(
-                      "flex-shrink-0 flex items-center gap-2 px-3 py-2 rounded-xl border transition-all",
+                      "flex-shrink-0 flex items-center gap-2 px-2xs py-3xs rounded-xl border transition-all",
                       "min-w-[120px] lg:min-w-0 lg:w-full",
                       isActive
                         ? "bg-surface-1 border-accent-primary/30 text-ink-primary"
@@ -96,46 +99,6 @@
                   </Link>
                 );
               })}
-=======
-    <>
-      <AppShell title="Einstellungen" onMenuClick={openMenu}>
-        <div className="flex flex-col w-full h-full overflow-y-auto">
-          <div className="flex-1 px-xs py-md max-w-3xl mx-auto w-full">
-            <div className="flex flex-col lg:flex-row gap-8">
-              {/* Navigation (Desktop Sidebar / Mobile Horizontal) */}
-              <nav className="lg:w-48 flex-shrink-0">
-                <div className="flex gap-2 overflow-x-auto pb-xs lg:flex-col lg:pb-0 no-scrollbar -mx-xs px-xs lg:mx-0 lg:px-0">
-                  {NAV_ITEMS.map((item) => {
-                    const Icon = item.icon;
-                    const isActive = derivedActive === item.id;
-                    return (
-                      <Link
-                        key={item.id}
-                        to={item.to}
-                        className={cn(
-                          "flex-shrink-0 flex items-center gap-2 px-2xs py-3xs rounded-xl border transition-all",
-                          "min-w-[120px] lg:min-w-0 lg:w-full",
-                          isActive
-                            ? "bg-surface-1 border-accent-primary/30 text-ink-primary"
-                            : "bg-transparent border-transparent text-ink-secondary hover:bg-surface-1 hover:text-ink-primary",
-                        )}
-                      >
-                        <Icon className={cn("h-4 w-4", isActive && "text-accent-primary")} />
-                        <span className="text-sm font-medium">{item.label}</span>
-                      </Link>
-                    );
-                  })}
-                </div>
-              </nav>
-
-              {/* Main Content */}
-              <div className="flex-1 min-w-0">
-                {(title || description) && (
-                  <PageHeader title={title || ""} description={description} className="mb-6" />
-                )}
-                {children}
-              </div>
->>>>>>> ce25e904
             </div>
           </nav>
 
