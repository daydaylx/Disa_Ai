--- conflicted
+++ resolved
@@ -43,18 +43,12 @@
       const messageChannel = new MessageChannel();
       messageChannel.port1.onmessage = (event) => {
         const swVersion = event.data?.version;
-<<<<<<< HEAD
-        const expectedSuffix = BUILD_ID.slice(-8);
-        const versionSuffix = typeof swVersion === "string" ? swVersion.slice(-8) : "";
-        const mismatch = typeof swVersion !== "string" || versionSuffix !== expectedSuffix;
-=======
         const expectedVersion = `v2.1.0-${BUILD_ID.slice(-8)}`;
         const mismatch = swVersion !== expectedVersion;
->>>>>>> f554c5c6
 
         // eslint-disable-next-line no-console
         console.log("[SW] Build check:", {
-          expectedSuffix,
+          expectedVersion,
           service_worker: swVersion,
           mismatch,
         });
