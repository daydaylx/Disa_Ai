import "./styles/layers.css";
import "./styles/mobile-fixes.css";

import { createRoot } from "react-dom/client";

import App from "./App";
import { ErrorBoundary, StartupDiagnostics } from "./components/ErrorBoundary";
import { initEnvironment } from "./config/env";
import { initializeA11yEnforcement } from "./lib/a11y/touchTargets";
import { registerSW } from "./lib/pwa/registerSW";

<<<<<<< HEAD
// Mobile viewport height fix for iOS Safari
function setViewportHeight() {
  const vh = window.innerHeight * 0.01;
  document.documentElement.style.setProperty("--vh", `${vh}px`);
}

// Set initial viewport height
setViewportHeight();

// Update on resize and orientation change
window.addEventListener("resize", setViewportHeight);
window.addEventListener("orientationchange", () => {
  // Small delay for orientation change to complete
  setTimeout(setViewportHeight, 100);
});

const el = document.getElementById("app");
if (!el) throw new Error("#app not found");
createRoot(el).render(<App />);
=======
// Initialize environment configuration
try {
  const envResult = initEnvironment();
  if (!envResult.success) {
    console.error("Environment initialization failed:", envResult.errors);
  }
} catch (error) {
  console.error("Critical environment error:", error);
}

// Initialize app
function initializeApp() {
  const el = document.getElementById("app");
  if (!el) throw new Error("#app element not found");

  const root = createRoot(el);
  root.render(
    <ErrorBoundary>
      <StartupDiagnostics>
        <App />
      </StartupDiagnostics>
    </ErrorBoundary>,
  );

  return root;
}

// Start the app
initializeApp();

// PWA Service Worker
registerSW();

// Initialize accessibility enforcement
initializeA11yEnforcement();
>>>>>>> 58204c09
<|MERGE_RESOLUTION|>--- conflicted
+++ resolved
@@ -1,5 +1,4 @@
 import "./styles/layers.css";
-import "./styles/mobile-fixes.css";
 
 import { createRoot } from "react-dom/client";
 
@@ -9,27 +8,6 @@
 import { initializeA11yEnforcement } from "./lib/a11y/touchTargets";
 import { registerSW } from "./lib/pwa/registerSW";
 
-<<<<<<< HEAD
-// Mobile viewport height fix for iOS Safari
-function setViewportHeight() {
-  const vh = window.innerHeight * 0.01;
-  document.documentElement.style.setProperty("--vh", `${vh}px`);
-}
-
-// Set initial viewport height
-setViewportHeight();
-
-// Update on resize and orientation change
-window.addEventListener("resize", setViewportHeight);
-window.addEventListener("orientationchange", () => {
-  // Small delay for orientation change to complete
-  setTimeout(setViewportHeight, 100);
-});
-
-const el = document.getElementById("app");
-if (!el) throw new Error("#app not found");
-createRoot(el).render(<App />);
-=======
 // Initialize environment configuration
 try {
   const envResult = initEnvironment();
@@ -64,5 +42,4 @@
 registerSW();
 
 // Initialize accessibility enforcement
-initializeA11yEnforcement();
->>>>>>> 58204c09
+initializeA11yEnforcement();