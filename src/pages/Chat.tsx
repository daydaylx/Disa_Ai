--- conflicted
+++ resolved
@@ -3,7 +3,6 @@
 
 import { cn } from "@/lib/utils";
 import { useToasts } from "@/ui";
-import { Badge } from "@/ui/Badge";
 import { Button } from "@/ui/Button";
 import { ChatStartCard } from "@/ui/ChatStartCard";
 
@@ -286,15 +285,11 @@
           variant="secondary"
           size="icon"
           onClick={handleSwipeLeft}
-<<<<<<< HEAD
-          className="fixed z-fab rounded-full shadow-md sm:hidden opacity-90 hover:opacity-100 touch-manipulation"
+          className="fixed z-fab flex items-center justify-center w-11 h-11 bg-ink-primary hover:bg-ink-primary/90 text-white rounded-full shadow-lg sm:hidden opacity-90 hover:opacity-100 transition-all touch-manipulation"
           style={{
-            top: `calc(3.5rem + env(safe-area-inset-top, 0px))`, // 56px + safe area
-            right: `max(0.75rem, env(safe-area-inset-right, 0px))`, // 12px or safe area (whichever is larger)
+            top: `calc(3.5rem + env(safe-area-inset-top, 0px))`,
+            right: `max(1rem, env(safe-area-inset-right, 0px))`,
           }}
-=======
-          className="fixed top-4 right-4 z-50 flex items-center justify-center w-11 h-11 bg-ink-primary hover:bg-ink-primary/90 text-white rounded-full shadow-lg sm:hidden opacity-90 hover:opacity-100 transition-all touch-manipulation"
->>>>>>> 5774a588
           aria-label="Neuen Chat starten"
         >
           <span className="sr-only">Neuer Chat</span>
@@ -315,128 +310,6 @@
       >
         {/* Container matches BookPageAnimator expectations */}
         <div className="relative flex flex-col text-ink-primary h-full min-h-0 bg-bg-page">
-<<<<<<< HEAD
-          <h1 className="sr-only">Disa AI – Chat</h1>
-          <div className="flex-1 flex justify-center px-3 sm:px-4 pb-4">
-            <div className="relative w-full max-w-5xl bg-bg-page border border-border-ink/20 shadow-sm rounded-2xl sm:rounded-3xl overflow-hidden flex flex-col">
-              {/* Bookmark Component */}
-              <Bookmark
-                onClick={() => setIsHistoryOpen(true)}
-                className="top-6 sm:top-8 -right-1 sm:-right-2"
-                position="absolute"
-                disabled={(conversations || []).length === 0}
-              />
-
-              {/* Header: Titel + Status */}
-              <div className="px-4 pt-4 pb-2 flex items-center gap-2">
-                <div className="min-w-0">
-                  <div className="text-[11px] uppercase tracking-[0.08em] text-ink-tertiary">
-                    Aktuelle Seite
-                  </div>
-                  <div className="text-lg font-semibold text-ink-primary truncate">
-                    {activeConversation?.title || "Neue Unterhaltung"}
-                  </div>
-                  <div className="text-xs text-ink-secondary">
-                    {activeRole ? activeRole.name : "Standard"} · {settings.preferredModelId}
-                  </div>
-                </div>
-                <div className="ml-auto flex flex-wrap items-center justify-end gap-2">
-                  <div className="flex flex-wrap gap-1 justify-end">
-                    {statusBadges.map((badge) => (
-                      <Badge
-                        key={badge.label}
-                        variant="outline"
-                        className={cn(
-                          "text-[10px] font-normal h-auto py-0.5",
-                          badge.variant === "success" && "border-accent text-accent",
-                          badge.variant === "warning" && "border-warning text-warning",
-                          badge.variant === "destructive" && "border-error text-error",
-                          badge.variant === "secondary" && "border-ink-tertiary text-ink-tertiary",
-                        )}
-                      >
-                        {badge.label}
-                      </Badge>
-                    ))}
-                  </div>
-                  <button
-                    type="button"
-                    onClick={() => setIsThemenSheetOpen(true)}
-                    className="text-[11px] font-semibold text-ink-secondary underline underline-offset-4 decoration-ink-tertiary hover:text-ink-primary hover:decoration-ink-secondary px-2 py-1 rounded-lg transition hover:bg-surface-2"
-                  >
-                    Schnelleinstieg
-                  </button>
-                </div>
-              </div>
-
-              <ChatStatusBanner status={apiStatus} error={error} rateLimitInfo={rateLimitInfo} />
-
-              {/* Main Content Area - Flex Grow */}
-              <div className="flex-1 min-h-0 overflow-y-auto overflow-x-hidden relative flex flex-col px-2 sm:px-4 pb-2">
-                {isEmpty ? (
-                  /* Empty State - Tinte auf Papier Stil */
-                  <div className="flex-1 flex items-center justify-center px-2 py-6">
-                    <ChatStartCard
-                      onNewChat={() => setIsHistoryOpen(true)}
-                      conversationCount={stats?.totalConversations || 0}
-                    />
-                  </div>
-                ) : (
-                  /* Chat-Bereich als "Papierseite" */
-                  <div
-                    className={cn(
-                      "flex-1 mx-1 sm:mx-2 my-2 rounded-xl",
-                      "bg-bg-page border border-border-ink/20",
-                      "shadow-sm",
-                      "relative before:absolute before:inset-x-1 before:-bottom-1 before:h-2 before:bg-bg-page/60 before:rounded-b-lg before:-z-10",
-                    )}
-                    data-testid="chat-message-list"
-                  >
-                    <VirtualizedMessageList
-                      messages={messages}
-                      isLoading={isLoading}
-                      onCopy={(content) => {
-                        navigator.clipboard.writeText(content).catch((err) => {
-                          console.error("Failed to copy content:", err);
-                        });
-                      }}
-                      onEdit={handleEdit}
-                      onFollowUp={handleFollowUp}
-                      onRetry={(messageId) => {
-                        const messageIndex = messages.findIndex((m) => m.id === messageId);
-                        if (messageIndex === -1) return;
-
-                        // Find last user message
-                        const targetUserIndex = (() => {
-                          const targetMsg = messages[messageIndex];
-                          if (targetMsg && targetMsg.role === "user") return messageIndex;
-                          for (let i = messageIndex; i >= 0; i -= 1) {
-                            const candidate = messages[i];
-                            if (candidate && candidate.role === "user") return i;
-                          }
-                          return -1;
-                        })();
-
-                        if (targetUserIndex === -1) {
-                          toasts.push({
-                            kind: "warning",
-                            title: "Retry nicht möglich",
-                            message: "Keine passende Nutzernachricht gefunden.",
-                          });
-                          return;
-                        }
-
-                        const userMessage = messages[targetUserIndex];
-                        if (!userMessage) return;
-                        const historyContext = messages.slice(0, targetUserIndex);
-                        setMessages(historyContext);
-                        void append({ role: "user", content: userMessage.content }, historyContext);
-                      }}
-                      className="h-full"
-                    />
-                  </div>
-                )}
-                <div ref={messagesEndRef} />
-=======
           {/* Bookmark positioned relative to this container */}
           <Bookmark
             onClick={() => setIsHistoryOpen(true)}
@@ -520,35 +393,11 @@
                   }}
                   className="h-full"
                 />
->>>>>>> 5774a588
               </div>
-
-<<<<<<< HEAD
-              {/* Input Bar Area */}
-              <div className="bg-bg-page border-t border-border-ink/20 shadow-sm">
-                <div className="max-w-4xl mx-auto">
-                  {/* Kontextleiste */}
-                  <ContextBar
-                    modelCatalog={modelCatalog}
-                    onSend={handleSend}
-                    onStop={stop}
-                    isLoading={isLoading}
-                    canSend={!!input.trim()}
-                    className="px-2 sm:px-3 pt-2"
-                  />
-                  {/* Chat Input */}
-                  <div className="px-2 pb-2 sm:px-3">
-                    <ChatInputBar
-                      value={input}
-                      onChange={setInput}
-                      onSend={handleSend}
-                      isLoading={isLoading}
-                      onQuickAction={(prompt) => setInput(prompt)}
-                    />
-                  </div>
-                </div>
-              </div>
-=======
+            )}
+            <div ref={messagesEndRef} />
+          </div>
+
           {/* Input Area - Fixed at bottom */}
           <div className="bg-bg-page z-composer border-t border-border-ink/30 shadow-[0_-4px_16px_-4px_rgba(0,0,0,0.06)]">
             <div className="max-w-3xl mx-auto">
@@ -572,7 +421,6 @@
                 canSend={!!input.trim()}
                 className="border-t border-border-ink/20 mt-2"
               />
->>>>>>> 5774a588
             </div>
           </div>
         </div>
