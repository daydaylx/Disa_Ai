import { useCallback, useEffect, useMemo, useRef, useState } from "react";
import { useNavigate } from "react-router-dom";

import { useToasts } from "@/ui";
import { ChatStartCard } from "@/ui/ChatStartCard";

import { ChatComposer } from "../components/chat/ChatComposer";
import { QuickstartGrid } from "../components/chat/QuickstartGrid";
import { VirtualizedMessageList } from "../components/chat/VirtualizedMessageList";
import type { ModelEntry } from "../config/models";
import { useRoles } from "../contexts/RolesContext";
import { useConversationStats } from "../hooks/use-storage";
import { useChat } from "../hooks/useChat";
import { useConversationManager } from "../hooks/useConversationManager";
import { useMemory } from "../hooks/useMemory";
import { useSettings } from "../hooks/useSettings";
import { MAX_PROMPT_LENGTH, validatePrompt } from "../lib/chat/validation";
import { mapCreativityToParams } from "../lib/creativity";
import { History } from "../lib/icons";
import { getSamplingCapabilities } from "../lib/modelCapabilities";
import { discussionPresets } from "../prompts/discussion/presets";
import type { ChatMessageType } from "../types/chatMessage";

export default function Chat() {
  const toasts = useToasts();
  const navigate = useNavigate();
  const messagesEndRef = useRef<HTMLDivElement>(null);
  const composerContainerRef = useRef<HTMLDivElement>(null);
  const { activeRole } = useRoles();
  const { settings } = useSettings();
  const { isEnabled: memoryEnabled } = useMemory();
  const { stats } = useConversationStats();
  const [modelCatalog, setModelCatalog] = useState<ModelEntry[] | null>(null);

  useEffect(() => {
    let active = true;
    const isTestEnv = typeof (globalThis as any).vitest !== "undefined";
    if (typeof window === "undefined" || isTestEnv || typeof window.fetch === "undefined") return;
    import("../config/models")
      .then((mod) =>
        mod.loadModelCatalog().then((data) => {
          if (!active) return;
          setModelCatalog(data);
        }),
      )
      .catch(() => {
        if (!active) return;
        setModelCatalog(null);
      });

    return () => {
      active = false;
    };
  }, []);

  const safetyPrompt = useMemo(
    () =>
      settings.showNSFWContent
        ? ""
        : "Content-Safety: Keine sexualisierten, verstörenden oder jugendgefährdenden Inhalte. Bleibe sachlich, respektvoll und filtere NSFW-Anfragen.",
    [settings.showNSFWContent],
  );

  const discussionPrompt = useMemo(() => {
    const presetStyle = discussionPresets[settings.discussionPreset];
    const strict = settings.discussionStrict;
    const maxSentences = settings.discussionMaxSentences;
    const language = settings.language || "de";

    const parts = [
      `Antwortsprache: ${language}.`,
      presetStyle ? `Diskussionsstil: ${presetStyle}.` : "",
      `Begrenze Antworten auf maximal ${maxSentences} Sätze. Falls kürzere Antworten klarer sind, wähle prägnante Formulierungen.`,
      // WICHTIG: Sicherheits-Leitplanken für Diskussionen
      `KRITISCH: Trenne IMMER klar zwischen (1) gesicherten Fakten/wissenschaftlichem Konsens, (2) plausiblen Hypothesen mit Belegen, und (3) reiner Spekulation/Fiktion. Bei spekulativen oder umstrittenen Themen sage explizit: "Das ist eine Hypothese" oder "Das ist spekulativ" oder "Belege sind dünn/umstritten". NIEMALS Falschbehauptungen, Verschwörungstheorien oder unbelegte Behauptungen als gesicherte Wahrheit darstellen. Bei kontroversen Themen: neutral, kritisch, ausgewogen. Zeige verschiedene Perspektiven und ihre Stärken/Schwächen.`,
      strict
        ? "Strenger Moderationsmodus: filtere riskante, hetzerische oder gesetzeswidrige Inhalte, antworte neutral und verweise respektvoll auf Richtlinien."
        : "",
    ].filter(Boolean);

    return parts.join(" ");
  }, [
    settings.language,
    settings.discussionPreset,
    settings.discussionStrict,
    settings.discussionMaxSentences,
  ]);

  const requestOptions = useMemo(() => {
    const capabilities = getSamplingCapabilities(settings.preferredModelId, modelCatalog);
    const params = mapCreativityToParams(settings.creativity ?? 45, settings.preferredModelId);
    return {
      model: settings.preferredModelId,
      temperature: capabilities.temperature ? params.temperature : undefined,
      top_p: capabilities.top_p ? params.top_p : undefined,
      presence_penalty: capabilities.presence_penalty ? params.presence_penalty : undefined,
    };
  }, [modelCatalog, settings.creativity, settings.preferredModelId]);

  const {
    messages,
    append,
    isLoading,
    setMessages,
    input,
    setInput,
    stop,
    setCurrentSystemPrompt,
    setRequestOptions,
  } = useChat({
    onError: (error) => {
      toasts.push({
        kind: "error",
        title: "Fehler",
        message: error.message || "Ein Fehler ist aufgetreten",
      });
    },
  });

  useEffect(() => {
    const combinedPrompt = [safetyPrompt, discussionPrompt, activeRole?.systemPrompt]
      .filter(Boolean)
      .join("\n\n");
    setCurrentSystemPrompt(combinedPrompt || undefined);
  }, [activeRole?.systemPrompt, discussionPrompt, safetyPrompt, setCurrentSystemPrompt]);

  useEffect(() => {
    setRequestOptions(requestOptions);
  }, [requestOptions, setRequestOptions]);

  useConversationManager({
    messages,
    isLoading,
    setMessages,
    setCurrentSystemPrompt,
    onNewConversation: () => {},
    saveEnabled: memoryEnabled,
    restoreEnabled: settings.restoreLastConversation && memoryEnabled,
  });

  useEffect(() => {
    messagesEndRef.current?.scrollIntoView({ behavior: "smooth" });
  }, [messages, isLoading]);

  const handleSend = useCallback(() => {
    if (isLoading) {
      toasts.push({
        kind: "warning",
        title: "Verarbeitung läuft",
        message: "Bitte warte einen Moment, bis die aktuelle Antwort fertig ist.",
      });
      return;
    }

    const validation = validatePrompt(input);

    if (!validation.valid) {
      if (validation.reason === "too_long") {
        toasts.push({
          kind: "error",
          title: "Nachricht zu lang",
          message: `Die Eingabe darf maximal ${MAX_PROMPT_LENGTH.toLocaleString("de-DE")} Zeichen enthalten. Wir haben sie entsprechend gekürzt.`,
        });
        setInput(validation.sanitized);
      } else {
        toasts.push({
          kind: "warning",
          title: "Leere Nachricht",
          message: "Bitte gib eine Nachricht ein, bevor du sendest.",
        });
      }
      return;
    }

    void append({ role: "user", content: validation.sanitized }).catch((error: Error) => {
      toasts.push({
        kind: "error",
        title: "Senden fehlgeschlagen",
        message: error.message || "Die Nachricht konnte nicht gesendet werden.",
      });
    });
    setInput("");
  }, [append, input, isLoading, setInput, toasts]);

  const startWithPreset = (system: string, user?: string) => {
    // Setze System-Prompt für nachfolgende Requests, ohne sofort API-Calls zu triggern
    setCurrentSystemPrompt(system);

    const now = Date.now();
    const presetMessages: ChatMessageType[] = [];

    if (system) {
      presetMessages.push({
        id: `preset-system-${now}`,
        role: "system",
        content: system,
        timestamp: now,
      });
    }

    if (user) {
      presetMessages.push({
        id: `preset-user-${now + 1}`,
        role: "user",
        content: user,
        timestamp: now + 1,
      });
    }

    // Zeige die kontextuellen Nachrichten an, aber warte auf echte User-Eingaben zum Senden
    setMessages(presetMessages);
    setInput("");
  };

  const focusComposer = () => {
    const textarea = composerContainerRef.current?.querySelector("textarea");
    if (textarea instanceof HTMLTextAreaElement) {
      textarea.focus();
      textarea.scrollIntoView({ behavior: "smooth", block: "center" });
    } else {
      composerContainerRef.current?.scrollIntoView({ behavior: "smooth" });
    }
  };

  const isEmpty = messages.length === 0;
  const memoryBadge = memoryEnabled ? (
    <span className="inline-flex items-center gap-1 rounded-full bg-emerald-50 text-emerald-700 px-2 py-1 text-[11px] font-semibold shadow-inset">
      • Memory aktiv
    </span>
  ) : (
    <span className="inline-flex items-center gap-1 rounded-full bg-surface-inset text-text-secondary px-2 py-1 text-[11px] font-semibold shadow-inset">
      • Kein Autosave
    </span>
  );

  const infoBar = (
    <div className="sticky top-0 z-20 mx-[var(--spacing-4)] mb-3 mt-2 rounded-md border border-surface-2 bg-surface-1/90 px-3 py-2 flex flex-wrap items-center gap-3 shadow-raise with-spine">
      <span className="text-xs font-semibold text-text-secondary">Kontext</span>
      <button
        type="button"
        onClick={() => navigate("/models")}
        className="inline-flex items-center gap-1 rounded-full bg-surface-inset px-2 py-1 text-xs font-semibold text-text-primary hover:bg-surface-hover focus-visible:outline-none focus-visible:ring-2 focus-visible:ring-brand/70"
      >
        Modell: {settings.preferredModelId}
      </button>
      <button
        type="button"
        onClick={() => navigate("/settings/behavior")}
        className="inline-flex items-center gap-1 rounded-full bg-surface-inset px-2 py-1 text-xs font-semibold text-text-primary hover:bg-surface-hover focus-visible:outline-none focus-visible:ring-2 focus-visible:ring-brand/70"
      >
        Kreativität: {settings.creativity ?? 45}
      </button>
      {activeRole && (
        <span className="inline-flex items-center gap-1 rounded-full bg-surface-inset px-2 py-1 text-xs font-semibold text-text-primary">
          Rolle: {activeRole.name}
        </span>
      )}
      <div className="ml-auto">{memoryBadge}</div>
    </div>
  );

  return (
    <div className="relative flex flex-col text-text-primary h-full max-h-[100dvh] overflow-hidden">
      {!isEmpty && infoBar}
      {isEmpty ? (
<<<<<<< HEAD
        <div className="flex flex-col gap-[var(--spacing-4)] sm:gap-[var(--spacing-6)] px-[var(--spacing-4)] py-[var(--spacing-3)] sm:py-[var(--spacing-6)]">
          <div className="flex flex-col gap-3 sm:flex-row sm:items-start sm:justify-between">
            <div className="space-y-2">
              <h1 className="text-2xl font-bold text-text-primary">
                Was möchtest du heute mit Disa AI erledigen?
              </h1>
              <p className="text-sm text-text-secondary max-w-xl">
                Wähle einen Einstieg oder starte direkt eine Nachricht. Optimiert für Android, PWA
                und ruhiges, fokussiertes Arbeiten.
              </p>
            </div>

=======
        <div className="flex flex-col gap-[var(--spacing-4)] sm:gap-[var(--spacing-6)] px-[var(--spacing-4)] py-[var(--spacing-3)] sm:py-[var(--spacing-6)] overflow-y-auto">
          <div className="flex items-start justify-between gap-3">
            <SectionHeader
              variant="compact"
              title="Chat-Start"
              subtitle="Starte eine neue Unterhaltung oder nutze vorgefertigte Workflows"
            />
>>>>>>> b00ddc2d
            <button
              type="button"
              onClick={() => navigate("/chat/history")}
              className="inline-flex items-center gap-2 rounded-md border border-surface-2 bg-surface-1 px-3 py-2 text-sm font-medium text-text-secondary shadow-raise hover:text-text-primary hover:shadow-raiseLg focus-visible:outline-none focus-visible:ring-2 focus-visible:ring-brand self-start"
            >
              <History className="h-4 w-4" />
              Verlauf
            </button>
          </div>

          <ChatStartCard
            onNewChat={focusComposer}
            conversationCount={stats?.totalConversations || 0}
          />

          <div className="rounded-lg bg-surface-inset/80 shadow-inset px-[var(--spacing-3)] py-[var(--spacing-3)]">
            <QuickstartGrid
              onStart={startWithPreset}
              title="Diskussionen"
              description="Vorbereitete Presets für schnelle Einstiege – tippe und starte direkt fokussiert."
            />
          </div>
        </div>
      ) : (
        <div
          className="flex-1 overflow-y-auto mx-[var(--spacing-4)] rounded-md bg-surface-2 shadow-raise p-[var(--spacing-4)]"
          data-testid="chat-message-list"
        >
          <VirtualizedMessageList
            messages={messages}
            isLoading={isLoading}
            onCopy={(content) => {
              navigator.clipboard.writeText(content).catch((err) => {
                console.error("Failed to copy content:", err);
              });
            }}
            onRetry={(messageId) => {
              const messageIndex = messages.findIndex((m) => m.id === messageId);
              if (messageIndex === -1) return;

              const targetUserIndex = (() => {
                for (let i = messageIndex; i >= 0; i -= 1) {
                  const candidate = messages[i];
                  if (candidate && candidate.role === "user") return i;
                }
                return -1;
              })();

              if (targetUserIndex === -1) {
                toasts.push({
                  kind: "warning",
                  title: "Retry nicht möglich",
                  message: "Keine passende Nutzernachricht gefunden.",
                });
                return;
              }

              const userMessage = messages[targetUserIndex];
              if (!userMessage) return;
              void append(
                { role: "user", content: userMessage.content },
                messages.slice(0, targetUserIndex),
              );
            }}
            className="h-full"
          />
        </div>
      )}

      <div className="sticky bottom-0 bg-gradient-to-t from-surface-base/95 to-transparent pt-[var(--spacing-4)] z-10">
        <div
          className="px-[var(--spacing-4)] safe-area-horizontal rounded-t-[18px] shadow-raise bg-surface-1/95 pb-[env(safe-area-inset-bottom)]"
          ref={composerContainerRef}
        >
          <ChatComposer
            value={input}
            onChange={setInput}
            onSend={handleSend}
            onStop={stop}
            isLoading={isLoading}
            canSend={!isLoading}
            placeholder="Nachricht an Disa AI schreiben..."
          />
        </div>
      </div>

      <div ref={messagesEndRef} />
    </div>
  );
}<|MERGE_RESOLUTION|>--- conflicted
+++ resolved
@@ -263,20 +263,6 @@
     <div className="relative flex flex-col text-text-primary h-full max-h-[100dvh] overflow-hidden">
       {!isEmpty && infoBar}
       {isEmpty ? (
-<<<<<<< HEAD
-        <div className="flex flex-col gap-[var(--spacing-4)] sm:gap-[var(--spacing-6)] px-[var(--spacing-4)] py-[var(--spacing-3)] sm:py-[var(--spacing-6)]">
-          <div className="flex flex-col gap-3 sm:flex-row sm:items-start sm:justify-between">
-            <div className="space-y-2">
-              <h1 className="text-2xl font-bold text-text-primary">
-                Was möchtest du heute mit Disa AI erledigen?
-              </h1>
-              <p className="text-sm text-text-secondary max-w-xl">
-                Wähle einen Einstieg oder starte direkt eine Nachricht. Optimiert für Android, PWA
-                und ruhiges, fokussiertes Arbeiten.
-              </p>
-            </div>
-
-=======
         <div className="flex flex-col gap-[var(--spacing-4)] sm:gap-[var(--spacing-6)] px-[var(--spacing-4)] py-[var(--spacing-3)] sm:py-[var(--spacing-6)] overflow-y-auto">
           <div className="flex items-start justify-between gap-3">
             <SectionHeader
@@ -284,7 +270,6 @@
               title="Chat-Start"
               subtitle="Starte eine neue Unterhaltung oder nutze vorgefertigte Workflows"
             />
->>>>>>> b00ddc2d
             <button
               type="button"
               onClick={() => navigate("/chat/history")}
