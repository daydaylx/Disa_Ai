import { useCallback, useEffect, useMemo, useRef, useState } from "react";
import { useNavigate, useSearchParams } from "react-router-dom";

import { useToasts } from "@/ui";
import { ChatStartCard } from "@/ui/ChatStartCard";

import { ChatStatusBanner } from "../components/chat/ChatStatusBanner";
import { UnifiedInputBar } from "../components/chat/UnifiedInputBar";
import { VirtualizedMessageList } from "../components/chat/VirtualizedMessageList";
import { AppMenuDrawer, useMenuDrawer } from "../components/layout/AppMenuDrawer";
import { BookLayout } from "../components/layout/BookLayout";
import { BookPageAnimator } from "../components/navigation/BookPageAnimator";
import { HistorySidePanel } from "../components/navigation/HistorySidePanel";
import { QUICKSTARTS } from "../config/quickstarts";
import { useModelCatalog } from "../contexts/ModelCatalogContext";
import { useRoles } from "../contexts/RolesContext";
import { useConversationStats } from "../hooks/use-storage";
import { useChat } from "../hooks/useChat";
import { useConversationHistory } from "../hooks/useConversationHistory";
import { useConversationManager } from "../hooks/useConversationManager";
import { useMemory } from "../hooks/useMemory";
import { useSettings } from "../hooks/useSettings";
import { buildSystemPrompt } from "../lib/chat/prompt-builder";
import { MAX_PROMPT_LENGTH, validatePrompt } from "../lib/chat/validation";
import { mapCreativityToParams } from "../lib/creativity";
import { humanErrorToToast } from "../lib/errors/humanError";
import { getSamplingCapabilities } from "../lib/modelCapabilities";

export default function Chat() {
  const toasts = useToasts();
  // ... (hooks setup remains same)
  const messagesEndRef = useRef<HTMLDivElement>(null);
  const { activeRole, setActiveRole } = useRoles();
  const { settings } = useSettings();

  const navigate = useNavigate();
  const [searchParams] = useSearchParams();
  const { isEnabled: memoryEnabled } = useMemory();
  const { stats } = useConversationStats();
<<<<<<< HEAD
  const [modelCatalog, setModelCatalog] = useState<ModelEntry[] | null>(null);
  const chatScrollRef = useRef<HTMLDivElement>(null);
=======
  const { models: modelCatalog } = useModelCatalog();
>>>>>>> 23a35ab0

  // UI State
  const { isOpen: isMenuOpen, openMenu, closeMenu } = useMenuDrawer();
  const [isHistoryOpen, setIsHistoryOpen] = useState(false);

  const requestOptions = useMemo(() => {
    const capabilities = getSamplingCapabilities(settings.preferredModelId, modelCatalog ?? null);
    const params = mapCreativityToParams(settings.creativity ?? 45, settings.preferredModelId);
    return {
      model: settings.preferredModelId,
      temperature: capabilities.temperature ? params.temperature : undefined,
      top_p: capabilities.top_p ? params.top_p : undefined,
      presence_penalty: capabilities.presence_penalty ? params.presence_penalty : undefined,
    };
  }, [modelCatalog, settings.creativity, settings.preferredModelId]);

  const {
    messages,
    append,
    isLoading,
    setMessages,
    input,
    setInput,
    setCurrentSystemPrompt,
    setRequestOptions,
    apiStatus,
    rateLimitInfo,
    error,
  } = useChat({
    onError: (error) => {
      toasts.push(humanErrorToToast(error));
    },
  });

  useEffect(() => {
    const combinedPrompt = buildSystemPrompt(settings, activeRole);
    setCurrentSystemPrompt(combinedPrompt || undefined);
  }, [activeRole, settings, setCurrentSystemPrompt]);

  useEffect(() => {
    setRequestOptions(requestOptions);
  }, [requestOptions, setRequestOptions]);

  useEffect(() => {
    if (!settings.showNSFWContent && activeRole) {
      const isMature =
        activeRole.category === "erwachsene" ||
        activeRole.tags?.some((t) => ["nsfw", "adult", "18+", "erotic"].includes(t.toLowerCase()));

      if (isMature) {
        setActiveRole(null);
        toasts.push({
          kind: "warning",
          title: "Rolle deaktiviert",
          message: "Diese Rolle ist aufgrund deiner Jugendschutz-Einstellungen nicht verfügbar.",
        });
      }
    }
  }, [activeRole, settings.showNSFWContent, setActiveRole, toasts]);

  const { activeConversationId, newConversation, conversations, selectConversation } =
    useConversationManager({
      messages,
      isLoading,
      setMessages,
      setCurrentSystemPrompt,
      onNewConversation: () => {
        setInput("");
      },
      saveEnabled: memoryEnabled,
      restoreEnabled: settings.restoreLastConversation && memoryEnabled,
    });

  useEffect(() => {
    messagesEndRef.current?.scrollIntoView({ behavior: "smooth" });
  }, [messages, isLoading]);

  const handleSend = useCallback(() => {
    if (isLoading) {
      toasts.push({
        kind: "warning",
        title: "Verarbeitung läuft",
        message: "Bitte warte einen Moment, bis die aktuelle Antwort fertig ist.",
      });
      return;
    }

    const validation = validatePrompt(input);

    if (!validation.valid) {
      if (validation.reason === "too_long") {
        toasts.push({
          kind: "error",
          title: "Nachricht zu lang",
          message: `Die Eingabe darf maximal ${MAX_PROMPT_LENGTH.toLocaleString("de-DE")} Zeichen enthalten. Wir haben sie entsprechend gekürzt.`,
        });
        setInput(validation.sanitized);
      } else {
        toasts.push({
          kind: "warning",
          title: "Leere Nachricht",
          message: "Bitte gib eine Nachricht ein, bevor du sendest.",
        });
      }
      return;
    }

    void append({ role: "user", content: validation.sanitized }).catch((error: Error) => {
      toasts.push({
        kind: "error",
        title: "Senden fehlgeschlagen",
        message: error.message || "Die Nachricht konnte nicht gesendet werden.",
      });
    });
    setInput("");
  }, [append, input, isLoading, setInput, toasts]);

  const handleEdit = useCallback(
    (messageId: string, newContent: string) => {
      const messageIndex = messages.findIndex((m) => m.id === messageId);
      if (messageIndex === -1) return;
      const newMessages = messages.slice(0, messageIndex);
      setMessages(newMessages);
      void append({ role: "user", content: newContent }, newMessages);
    },
    [messages, setMessages, append],
  );

  const handleFollowUp = useCallback(
    (prompt: string) => {
      if (isLoading) {
        toasts.push({
          kind: "warning",
          title: "Antwort läuft",
          message: "Warte kurz, bis die aktuelle Antwort fertig ist.",
        });
        return;
      }
      setInput(prompt);
      setTimeout(() => {
        const validation = validatePrompt(prompt);
        if (validation.valid) {
          void append({ role: "user", content: validation.sanitized });
          setInput("");
        }
      }, 100);
    },
    [setInput, append, isLoading, toasts],
  );

  const startWithPreset = useCallback(
    (system: string, user?: string) => {
      setCurrentSystemPrompt(system);
      if (user) {
        void append({
          role: "user",
          content: user,
        });
      }
    },
    [setCurrentSystemPrompt, append],
  );

  useEffect(() => {
    const quickstartId = searchParams.get("quickstart");
    if (quickstartId && QUICKSTARTS.length > 0) {
      const quickstart = QUICKSTARTS.find((q) => q.id === quickstartId);
      if (quickstart) {
        startWithPreset(quickstart.system, quickstart.user);
        void navigate("/", { replace: true });
      }
    }
  }, [searchParams, navigate, startWithPreset]);

  const { activeConversation, conversationCount } = useConversationHistory(
    conversations,
    activeConversationId,
  );

  const handleStartNewChat = useCallback(() => {
    newConversation();
    setInput("");
    setIsHistoryOpen(false);
  }, [newConversation, setInput]);

  // History Selection
  const handleSelectConversation = useCallback(
    (id: string) => {
      void selectConversation(id);
      setIsHistoryOpen(false);
    },
    [selectConversation],
  );

  const hasActiveConversation = !!activeConversationId;
  const isEmpty = !hasActiveConversation && messages.length === 0;

  return (
    <>
      <BookLayout
        title={activeConversation?.title || "Neue Unterhaltung"}
        onMenuClick={openMenu}
        onBookmarkClick={() => setIsHistoryOpen(true)}
      >
        <h1 className="sr-only">Disa AI – Chat</h1>
        <BookPageAnimator pageKey={activeConversationId || "new"}>
          <div className="flex h-[calc(var(--vh,1vh)*100)] flex-col">
            <h1 className="sr-only">Disa AI – Chat</h1>
            <ChatStatusBanner status={apiStatus} error={error} rateLimitInfo={rateLimitInfo} />

            <main
              ref={chatScrollRef}
              className="scroll-smooth flex-1 overflow-y-auto px-3 py-3 sm:px-8 sm:py-6 min-h-0"
              role="log"
              aria-label="Chat messages"
              data-testid="virtualized-chat-log"
            >
              {isEmpty ? (
                <div className="mx-auto mt-8 max-w-2xl">
                  <ChatStartCard
                    onNewChat={handleStartNewChat}
                    conversationCount={stats?.totalConversations ?? conversationCount}
                  />
                </div>
              ) : (
                <VirtualizedMessageList
                  messages={messages}
                  isLoading={isLoading}
                  onCopy={(content) => {
                    void navigator.clipboard.writeText(content);
                  }}
                  onEdit={handleEdit}
                  onFollowUp={handleFollowUp}
                  onRetry={(_messageId) => {
                    /* TODO: Implement simple retry */ return void 0;
                  }}
                  className="mx-auto h-full max-w-3xl"
                  scrollContainerRef={chatScrollRef}
                />
              )}
              <div ref={messagesEndRef} />
            </main>

            <footer className="z-sticky-content border-t border-border-ink/10 bg-bg-page/95 backdrop-blur supports-[backdrop-filter]:backdrop-blur-md">
              <UnifiedInputBar
                value={input}
                onChange={setInput}
                onSend={handleSend}
                isLoading={isLoading}
              />
            </footer>
          </div>
        </BookPageAnimator>
      </BookLayout>

      {/* Global Menu */}
      <AppMenuDrawer isOpen={isMenuOpen} onClose={closeMenu} />

      {/* History Side Panel */}
      <HistorySidePanel
        isOpen={isHistoryOpen}
        onClose={() => setIsHistoryOpen(false)}
        conversations={conversations}
        activeId={activeConversationId}
        onSelect={handleSelectConversation}
        onNewChat={handleStartNewChat}
      />
    </>
  );
}<|MERGE_RESOLUTION|>--- conflicted
+++ resolved
@@ -37,12 +37,8 @@
   const [searchParams] = useSearchParams();
   const { isEnabled: memoryEnabled } = useMemory();
   const { stats } = useConversationStats();
-<<<<<<< HEAD
-  const [modelCatalog, setModelCatalog] = useState<ModelEntry[] | null>(null);
+  const { models: modelCatalog } = useModelCatalog();
   const chatScrollRef = useRef<HTMLDivElement>(null);
-=======
-  const { models: modelCatalog } = useModelCatalog();
->>>>>>> 23a35ab0
 
   // UI State
   const { isOpen: isMenuOpen, openMenu, closeMenu } = useMenuDrawer();
