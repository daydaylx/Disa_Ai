--- conflicted
+++ resolved
@@ -162,14 +162,6 @@
 
     // If autosend is enabled, automatically send the message
     if (autosend && model) {
-<<<<<<< HEAD
-      setTimeout(() => {
-        void append({
-          role: "user",
-          content: prompt,
-        });
-        setIsQuickstartLoading(false);
-=======
       const timeoutId = setTimeout(() => {
         // Check if component is still mounted before calling append
         if (isMountedRef.current) {
@@ -177,24 +169,18 @@
             role: "user",
             content: prompt,
           });
+          setIsQuickstartLoading(false);
         }
->>>>>>> f554c5c6
       }, 100); // Small delay to ensure input is set
 
       // Store timeout ID for potential cleanup (optional improvement)
       return () => clearTimeout(timeoutId);
     } else {
-<<<<<<< HEAD
-      // Clear loading state for manual sending
-      setTimeout(() => {
-        setIsQuickstartLoading(false);
-=======
       // Clear loading state immediately if not auto-sending
       const timeoutId = setTimeout(() => {
         if (isMountedRef.current) {
           setIsQuickstartLoading(false);
         }
->>>>>>> f554c5c6
       }, 500); // Small delay for visual feedback
 
       return () => clearTimeout(timeoutId);
