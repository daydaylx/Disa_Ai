--- conflicted
+++ resolved
@@ -1,9 +1,5 @@
 import { Loader2, Search } from "lucide-react";
 import React, { useEffect, useMemo, useState } from "react";
-<<<<<<< HEAD
-import { FixedSizeList as List } from "react-window";
-=======
->>>>>>> 5d97bb4a
 
 import { getModelFallback } from "../api/openrouter";
 import { useStudio } from "../app/state/StudioContext";
