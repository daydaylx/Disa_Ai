import { useNavigate } from "react-router-dom";

import { PremiumCard } from "@/ui";

import { useRoles } from "../hooks/useRoles";
import { Brain, MessageSquare, Settings, Users } from "../lib/icons";
import type { EnhancedRole } from "../types/enhanced-interfaces";

export default function StudioHome() {
  const navigate = useNavigate();
  const { roles, activeRole: _activeRole, activateRole } = useRoles();

  return (
    <div className="space-y-8 py-6 px-4 safe-area-vertical">
      {/* HERO SECTION - Material */}
      <div className="text-center space-y-6 max-w-2xl mx-auto">
        <div className="space-y-2">
          <h1 className="text-3xl font-bold text-text-on-raised">Dein ruhiges KI-Studio</h1>
          <p className="text-lg text-text-secondary">für klare, produktive Konversationen</p>
        </div>

        {/* HERO CARD - "Neuer Chat" */}
        <PremiumCard
          variant="hero"
          className="max-w-xs mx-auto cursor-pointer hover:shadow-brandGlowLg transition-all group"
          onClick={() => navigate("/chat")}
        >
          <div className="flex items-center justify-center gap-3 py-2">
            <div className="w-10 h-10 rounded-sm bg-brand shadow-brandGlow flex items-center justify-center group-hover:scale-110 transition-transform">
              <MessageSquare className="w-5 h-5 text-white" />
            </div>
            <span className="text-xl font-semibold text-text-on-raised">Neuer Chat</span>
          </div>
        </PremiumCard>
      </div>

      {/* SCHNELLSTART-ROLLEN - WCAG: Vertical layout instead of horizontal scroll */}
      <div className="space-y-4">
<<<<<<< HEAD
        <h2 className="text-lg font-medium text-text-secondary px-2">Schnellstart-Rollen</h2>
        {/* INSET CONTAINER for horizontal scroll */}
        <div className="rounded-md bg-surface-inset shadow-inset p-3">
          <div className="flex gap-4 overflow-x-auto pb-2 [scrollbar-width:none] [&::-webkit-scrollbar]:hidden">
            {roles.slice(0, 6).map((role: EnhancedRole) => (
              <div key={role.id} className="min-w-[280px] flex-shrink-0">
                <PremiumCard
                  variant="default"
                  onClick={() => {
                    activateRole(role.id);
                    setTimeout(() => navigate("/chat"), 100);
                  }}
                  className="cursor-pointer hover:shadow-raiseLg transition-all h-full"
                >
                  {/* Icon + Title */}
                  <div className="flex items-center gap-3 mb-3">
                    <div className="w-8 h-8 rounded-sm bg-surface-inset shadow-inset flex items-center justify-center">
                      <Users className="w-4 h-4 text-text-accent" />
                    </div>
                    <h3 className="font-semibold text-text-on-raised">{role.name}</h3>
                  </div>
                  {/* Description */}
                  <p className="text-sm text-text-secondary line-clamp-2">{role.description}</p>
                </PremiumCard>
=======
        <div className="flex items-center justify-between px-2">
          <h2 className="text-lg font-medium text-text-secondary">Schnellstart-Rollen</h2>
          <button
            onClick={() => navigate("/roles")}
            className="text-sm text-[var(--accent-primary)] hover:text-[var(--accent-hover)] transition-colors"
          >
            Alle anzeigen →
          </button>
        </div>
        {/* VERTICAL GRID - More accessible on mobile */}
        <div className="grid grid-cols-1 gap-4 sm:grid-cols-2">
          {roles.slice(0, 4).map((role: EnhancedRole) => (
            <PremiumCard
              key={role.id}
              variant="raised"
              onClick={() => {
                activateRole(role.id);
                setTimeout(() => navigate("/chat"), 100);
              }}
              className="cursor-pointer hover:shadow-raiseLg transition-all"
            >
              {/* Icon + Title */}
              <div className="flex items-center gap-3 mb-3">
                <div className="w-8 h-8 rounded-sm bg-surface-inset shadow-inset flex items-center justify-center">
                  <Users className="w-4 h-4 text-text-accent" />
                </div>
                <h3 className="font-semibold text-text-on-raised">{role.name}</h3>
>>>>>>> 23fb321e
              </div>
              {/* Description */}
              <p className="text-sm text-text-secondary line-clamp-2">{role.description}</p>
            </PremiumCard>
          ))}
        </div>
      </div>

      {/* STUDIO-FUNKTIONEN */}
      <div className="space-y-4">
        <h2 className="text-lg font-medium text-text-secondary px-2">Studio-Funktionen</h2>
        <div className="grid grid-cols-1 gap-4 sm:grid-cols-2">
          {/* Modelle */}
          <PremiumCard
            variant="default"
            onClick={() => navigate("/models")}
            className="cursor-pointer hover:shadow-raiseLg transition-all group"
          >
            <div className="flex items-center gap-4">
              {/* Icon Inset */}
              <div className="w-12 h-12 rounded-sm bg-surface-inset shadow-inset flex items-center justify-center group-hover:bg-brand/10 transition-colors">
                <Brain className="w-6 h-6 text-text-accent group-hover:text-brand transition-colors" />
              </div>
              {/* Content */}
              <div className="flex-1">
                <h3 className="font-semibold text-xl text-text-on-raised mb-1">Modelle</h3>
                <p className="text-sm text-text-secondary">
                  Vergleiche Kosten, Kontext und Fähigkeiten
                </p>
              </div>
            </div>
          </PremiumCard>

          {/* Rollen */}
          <PremiumCard
            variant="default"
            onClick={() => navigate("/roles")}
            className="cursor-pointer hover:shadow-raiseLg transition-all group"
          >
            <div className="flex items-center gap-4">
              <div className="w-12 h-12 rounded-sm bg-surface-inset shadow-inset flex items-center justify-center group-hover:bg-brand/10 transition-colors">
                <Users className="w-6 h-6 text-text-accent group-hover:text-brand transition-colors" />
              </div>
              <div className="flex-1">
                <h3 className="font-semibold text-xl text-text-on-raised mb-1">Rollen</h3>
                <p className="text-sm text-text-secondary">
                  Nutze kuratierte Profile für verschiedene Aufgaben
                </p>
              </div>
            </div>
          </PremiumCard>

          {/* Einstellungen */}
          <PremiumCard
            variant="default"
            onClick={() => navigate("/settings")}
            className="cursor-pointer hover:shadow-raiseLg transition-all group sm:col-span-2"
          >
            <div className="flex items-center gap-4">
              <div className="w-12 h-12 rounded-sm bg-surface-inset shadow-inset flex items-center justify-center group-hover:bg-brand/10 transition-colors">
                <Settings className="w-6 h-6 text-text-accent group-hover:text-brand transition-colors" />
              </div>
              <div className="flex-1">
                <h3 className="font-semibold text-xl text-text-on-raised mb-1">Einstellungen</h3>
                <p className="text-sm text-text-secondary">
                  Verwalte API-Keys, Speicher und deine Daten
                </p>
              </div>
            </div>
          </PremiumCard>
        </div>
      </div>
    </div>
  );
}<|MERGE_RESOLUTION|>--- conflicted
+++ resolved
@@ -36,32 +36,6 @@
 
       {/* SCHNELLSTART-ROLLEN - WCAG: Vertical layout instead of horizontal scroll */}
       <div className="space-y-4">
-<<<<<<< HEAD
-        <h2 className="text-lg font-medium text-text-secondary px-2">Schnellstart-Rollen</h2>
-        {/* INSET CONTAINER for horizontal scroll */}
-        <div className="rounded-md bg-surface-inset shadow-inset p-3">
-          <div className="flex gap-4 overflow-x-auto pb-2 [scrollbar-width:none] [&::-webkit-scrollbar]:hidden">
-            {roles.slice(0, 6).map((role: EnhancedRole) => (
-              <div key={role.id} className="min-w-[280px] flex-shrink-0">
-                <PremiumCard
-                  variant="default"
-                  onClick={() => {
-                    activateRole(role.id);
-                    setTimeout(() => navigate("/chat"), 100);
-                  }}
-                  className="cursor-pointer hover:shadow-raiseLg transition-all h-full"
-                >
-                  {/* Icon + Title */}
-                  <div className="flex items-center gap-3 mb-3">
-                    <div className="w-8 h-8 rounded-sm bg-surface-inset shadow-inset flex items-center justify-center">
-                      <Users className="w-4 h-4 text-text-accent" />
-                    </div>
-                    <h3 className="font-semibold text-text-on-raised">{role.name}</h3>
-                  </div>
-                  {/* Description */}
-                  <p className="text-sm text-text-secondary line-clamp-2">{role.description}</p>
-                </PremiumCard>
-=======
         <div className="flex items-center justify-between px-2">
           <h2 className="text-lg font-medium text-text-secondary">Schnellstart-Rollen</h2>
           <button
@@ -76,7 +50,7 @@
           {roles.slice(0, 4).map((role: EnhancedRole) => (
             <PremiumCard
               key={role.id}
-              variant="raised"
+              variant="default"
               onClick={() => {
                 activateRole(role.id);
                 setTimeout(() => navigate("/chat"), 100);
@@ -89,7 +63,6 @@
                   <Users className="w-4 h-4 text-text-accent" />
                 </div>
                 <h3 className="font-semibold text-text-on-raised">{role.name}</h3>
->>>>>>> 23fb321e
               </div>
               {/* Description */}
               <p className="text-sm text-text-secondary line-clamp-2">{role.description}</p>
