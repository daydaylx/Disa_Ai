--- conflicted
+++ resolved
@@ -132,11 +132,7 @@
   <SelectPrimitive.Item
     ref={ref}
     className={cn(
-<<<<<<< HEAD
-      "relative flex w-full cursor-default select-none items-center rounded-md py-2 pl-8 pr-2 text-sm text-ink-primary outline-none focus:bg-white/8 hover:bg-white/5 data-[disabled]:pointer-events-none data-[disabled]:opacity-50 transition-colors",
-=======
       "relative flex w-full cursor-default select-none items-center rounded-md py-2 pl-8 pr-2 text-sm text-ink-primary outline-none focus:bg-white/8 hover:bg-white/5 focus:text-ink-primary data-[disabled]:pointer-events-none data-[disabled]:opacity-50 transition-colors",
->>>>>>> 8a3ff616
       className,
     )}
     {...props}
