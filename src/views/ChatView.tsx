import { type CSSProperties, useCallback, useEffect, useMemo, useRef, useState } from "react";

import { Composer } from "../components/chat/Composer";
import MessageList, { type MessageListHandle } from "../components/chat/MessageList";
import ScrollToEndFAB from "../components/chat/ScrollToEndFAB";
import { HeroOrb } from "../components/ui/HeroOrb";
// import CodeBlock from "../components/CodeBlock"; // Temporarily unused
// import { CopyButton } from "../components/ui/CopyButton"; // Temporarily unused
import { useToasts } from "../components/ui/Toast";
import { getVirtualListEnabled } from "../config/featureFlags";
import {
  getComposerOffset,
  getCtxMaxTokens,
  getCtxReservedTokens,
  getMemoryEnabled,
  getNSFW,
  getSelectedModelId,
  getStyle,
  getTemplateId,
  getUseRoleStyle,
} from "../config/settings";
import {
  appendMessage as convAppendMessage,
  getConversationMessages as convGetMessages,
} from "../hooks/useConversations";
import { useVisualViewport } from "../hooks/useVisualViewport";
import { humanErrorToToast } from "../lib/errors/humanError";
import { buildMessages as buildPipelineMessages } from "../services/chatPipeline";
import { sendChat } from "../services/chatService";
import { ContextManager } from "../services/contextManager";
import { formatMemoryForSystem, loadMemory, updateMemory } from "../services/memory";
import { getApiKey } from "../services/openrouter";
import type { ChatMessage } from "../types/chat";

type Msg = { id: string; role: "assistant" | "user"; content: string };
const uid = () => Math.random().toString(36).slice(2);
const ChatView = ({ convId = null }: { convId?: string | null }) => {
  const [msgs, setMsgs] = useState<Msg[]>([{ id: uid(), role: "assistant", content: "Bereit." }]);
  const [sending, setSending] = useState(false);
  const [error, setError] = useState<string | null>(null);
  const toasts = useToasts();
  const viewport = useVisualViewport();
  const messageListRef = useRef<MessageListHandle | null>(null);
  const abortRef = useRef<AbortController | null>(null);
  const [scrollState, setScrollState] = useState({ isAtBottom: true, showScrollFab: false });

  const MAX_HISTORY = 200;
  const trimHistory = (arr: Msg[]) => (arr.length > MAX_HISTORY ? arr.slice(-MAX_HISTORY) : arr);

  function maybeVibrate(pattern: number | number[]) {
    try {
      const ua = typeof navigator !== "undefined" ? navigator.userAgent : "";
      const isAndroid = /Android/i.test(ua);
      // Opt-out via localStorage
      const pref = ((): boolean => {
        try {
          const v = localStorage.getItem("disa:ui:haptics");
          if (v === null) return true; // default: an
          return v === "true";
        } catch {
          return true;
        }
      })();
      if (isAndroid && pref && "vibrate" in navigator && typeof navigator.vibrate === "function") {
        navigator.vibrate(pattern as number | number[]);
      }
    } catch {
      /* ignore */
    }
  }

  const modelId = useMemo(() => getSelectedModelId() ?? "", []);
  const modelLabel = modelId || "—";

  // Settings für Systemprompt/Policy
  const style = useMemo(() => getStyle(), []);
  const roleId = useMemo(() => getTemplateId(), []);
  const useRoleStyle = useMemo(() => getUseRoleStyle(), []);
  const allowNSFW = useMemo(() => getNSFW(), []);
  const memEnabled = useMemo(() => getMemoryEnabled(), []);
  const ctxLimits = useMemo(
    () => ({ max: getCtxMaxTokens(), reserve: getCtxReservedTokens() }),
    [],
  );

  const composerOffset = useMemo(() => getComposerOffset(), []);
  const virtEnabled = useMemo(() => getVirtualListEnabled(), []);
  const composerStack = useMemo(() => Math.max(112, composerOffset + 96), [composerOffset]);
  const composerStyle = useMemo(
    () =>
      ({
        "--composer-offset": `${composerStack}px`,
      }) as CSSProperties,
    [composerStack],
  );

  useEffect(() => {
    abortRef.current?.abort();
    abortRef.current = null;
    setSending(false);
    setError(null);

    if (!convId) {
      setMsgs([{ id: uid(), role: "assistant", content: "Bereit." }]);
      requestAnimationFrame(() => messageListRef.current?.scrollToBottom(false));
      return;
    }

    try {
      const stored = convGetMessages(convId);
      const mapped = stored
        .filter((m) => m.role === "user" || m.role === "assistant")
        .map((m) => ({
          id: `${m.role}-${m.createdAt}`,
          role: m.role as "user" | "assistant",
          content: m.content,
        }));
      setMsgs(mapped.length ? mapped : [{ id: uid(), role: "assistant", content: "Bereit." }]);
    } catch {
      /* ignore */
    }

    requestAnimationFrame(() => messageListRef.current?.scrollToBottom(false));
  }, [convId]);

  useEffect(() => {
    return () => {
      abortRef.current?.abort();
      abortRef.current = null;
    };
  }, []);

  const handleSend = (text: string) => {
    const trimmed = text.trim();
    if (!trimmed || sending) return;
    send(trimmed);
  };

  const handleStop = () => {
    stop();
  };

  const handleClearError = () => {
    setError(null);
  };

  const handleScrollStateChange = useCallback(
    (state: { isAtBottom: boolean; showScrollFab: boolean }) => {
      setScrollState(state);
    },
    [],
  );

  const scrollToBottom = useCallback(() => {
    messageListRef.current?.scrollToBottom(true);
  }, []);

  function buildMessages(userText: string): ChatMessage[] {
    const memoryText = memEnabled && convId ? formatMemoryForSystem(loadMemory(convId)) : "";
    const history = msgs
      .filter((m) => m.content.trim().length > 0)
      .map(({ role, content }) => ({ role, content }));
    const built = buildPipelineMessages({
      userInput: userText,
      history,
      nsfw: allowNSFW,
      style,
      roleTemplateId: roleId,
      useRoleStyle,
      memory: memoryText || null,
    }) satisfies ChatMessage[];
    const cm = new ContextManager({ maxTokens: ctxLimits.max, reservedTokens: ctxLimits.reserve });
    return cm.optimize(built);
  }

  function send(trimmed: string) {
    if (!trimmed || sending) return;
    maybeVibrate(15);

    setMsgs((m) => trimHistory([...m, { id: uid(), role: "user", content: trimmed }]));
    if (convId) {
      convAppendMessage(convId, { role: "user", content: trimmed });
    }
    setSending(true);
    setError(null);

    abortRef.current?.abort();
    const ac = new AbortController();
    abortRef.current = ac;

    const apiKey = getApiKey();

    let accum = "";
    void sendChat({
      apiKey,
      model: modelId,
      messages: buildMessages(trimmed),
      signal: ac.signal,
      onChunk: (t) => {
        accum += t;
        setMsgs((m) => {
          const last = m[m.length - 1];
          if (last?.role === "assistant") {
            const copy = m.slice(0, -1);
            copy.push({ ...last, content: accum });
            return trimHistory(copy);
          }
          return trimHistory([...m, { id: uid(), role: "assistant", content: accum }]);
        });
      },
      onDone: () => {
        setSending(false);
        abortRef.current = null;
        if (convId && accum.trim().length > 0) {
          convAppendMessage(convId, { role: "assistant", content: accum });
          const turns = convGetMessages(convId).map((t) => ({ role: t.role, content: t.content }));
          const recent = turns.slice(-10);
          updateMemory(convId, recent);
        }
      },
      onError: (err) => {
        setSending(false);
        abortRef.current = null;

        // Show user-friendly error toast
        const errorToast = humanErrorToToast(err);
        toasts.push(errorToast);
        setError("Die Anfrage konnte nicht verarbeitet werden. Bitte versuchen Sie es erneut.");

        // Also add a brief error message to chat for context
        setMsgs((m) =>
          trimHistory([
            ...m,
            {
              id: uid(),
              role: "assistant",
              content:
                "Die Anfrage konnte nicht verarbeitet werden. Siehe Benachrichtigung für Details.",
            },
          ]),
        );
      },
    });
  }

  function stop() {
    abortRef.current?.abort();
    abortRef.current = null;
    setSending(false);
    maybeVibrate([5, 30]);
  }

  return (
    <div className="relative flex min-h-[100dvh] flex-col" style={composerStyle}>
<<<<<<< HEAD
      <main className="mx-auto flex w-full max-w-4xl flex-1 flex-col gap-4 px-4 pb-[calc(env(safe-area-inset-bottom)+var(--bottomnav-h,56px)+var(--composer-offset,112px))] pt-3">
=======
      <main className="mx-auto flex w-full max-w-4xl flex-1 flex-col gap-4 px-4 pb-[calc(var(--bottomnav-h,56px)+var(--composer-offset,128px))] pt-3">
>>>>>>> 401b4814
        <div className="mx-auto mt-1 w-full max-w-3xl px-1 text-xs text-text-muted">
          {sending ? "Antwort wird erstellt …" : `Modell: ${modelLabel || "—"}`}
        </div>

        <div className="relative flex min-h-0 flex-1 rounded-[20px] border border-white/10 bg-[rgba(17,22,31,0.55)] px-0 py-2">
          <MessageList
            ref={messageListRef}
            className="flex-1"
            messages={msgs.map((m) => ({
              id: m.id,
              role: m.role,
              content: m.content,
              timestamp: Date.now(),
            }))}
            isLoading={sending}
            onCopyMessage={async (content) => {
              try {
                if (typeof navigator !== "undefined" && navigator.clipboard?.writeText) {
                  await navigator.clipboard.writeText(content);
                } else {
                  const textarea = document.createElement("textarea");
                  textarea.value = content;
                  textarea.setAttribute("readonly", "true");
                  textarea.style.position = "absolute";
                  textarea.style.opacity = "0";
                  document.body.appendChild(textarea);
                  textarea.select();
                  document.execCommand("copy");
                  document.body.removeChild(textarea);
                }
                toasts.push({ kind: "success", title: "Kopiert" });
              } catch (copyError) {
                console.warn(copyError);
                toasts.push({
                  kind: "error",
                  title: "Kopieren fehlgeschlagen",
                  message: "Bitte manuell kopieren oder Berechtigungen prüfen.",
                });
              }
            }}
            virtualizeThreshold={virtEnabled ? 50 : 100}
            onScrollStateChange={handleScrollStateChange}
          />
        </div>

        {/* Show listening orb when sending */}
        {sending && (
          <div className="flex justify-center py-8">
            <HeroOrb state="listening" size="md" />
          </div>
        )}
      </main>

      <div
        className="pointer-events-none fixed left-0 right-0 z-50"
        style={{
          bottom: viewport.isKeyboardOpen
            ? `calc(${viewport.offsetTop}px + var(--keyboard-offset, 0px) + 16px)`
            : `calc(env(safe-area-inset-bottom) + var(--bottomnav-h, 56px) + ${composerOffset}px)`,
        }}
      >
        <div className="pointer-events-auto mx-auto w-full max-w-3xl px-4">
          <Composer
            loading={sending}
            onSend={handleSend}
            onStop={handleStop}
            error={error}
            onClearError={handleClearError}
          />
        </div>
      </div>

      <ScrollToEndFAB visible={scrollState.showScrollFab} onClick={scrollToBottom} />
    </div>
  );
};

export default ChatView;<|MERGE_RESOLUTION|>--- conflicted
+++ resolved
@@ -252,11 +252,7 @@
 
   return (
     <div className="relative flex min-h-[100dvh] flex-col" style={composerStyle}>
-<<<<<<< HEAD
-      <main className="mx-auto flex w-full max-w-4xl flex-1 flex-col gap-4 px-4 pb-[calc(env(safe-area-inset-bottom)+var(--bottomnav-h,56px)+var(--composer-offset,112px))] pt-3">
-=======
       <main className="mx-auto flex w-full max-w-4xl flex-1 flex-col gap-4 px-4 pb-[calc(var(--bottomnav-h,56px)+var(--composer-offset,128px))] pt-3">
->>>>>>> 401b4814
         <div className="mx-auto mt-1 w-full max-w-3xl px-1 text-xs text-text-muted">
           {sending ? "Antwort wird erstellt …" : `Modell: ${modelLabel || "—"}`}
         </div>
